--- conflicted
+++ resolved
@@ -1,3 +1,4 @@
+
 /*    Copyright (c) 2010-2017, Delft University of Technology
  *    All rigths reserved
  *
@@ -32,55 +33,56 @@
 namespace propagators
 {
 
+
 //! Function to get default minimum pericenter radii for a list of bodiess
 std::vector< double > getDefaultMinimumPericenterRadii( const std::vector< std::string >& bodyNames )
 {
-   std::vector< double > pericenterRadii;
-   for( unsigned int i = 0; i < bodyNames.size( ); i++ )
-   {
-       if( bodyNames.at( i ) == "Mercury" )
-       {
+    std::vector< double > pericenterRadii;
+    for( unsigned int i = 0; i < bodyNames.size( ); i++ )
+    {
+        if( bodyNames.at( i ) == "Mercury" )
+        {
             pericenterRadii.push_back( 2639.7E3 );
-       }
-       else if( bodyNames.at( i ) == "Venus" )
-       {
-           pericenterRadii.push_back( 6251.8E3 );
-       }
-       else if( bodyNames.at( i ) == "Earth" )
-       {
-           pericenterRadii.push_back( 6578.1E3 );
-       }
-       else if( bodyNames.at( i ) == "Mars" )
-       {
-           pericenterRadii.push_back( 3596.2E3 );
-       }
-       else if( bodyNames.at( i ) == "Jupiter" )
-       {
-           pericenterRadii.push_back( 72000.0E3 );
-       }
-       else if( bodyNames.at( i ) == "Saturn" )
-       {
-           pericenterRadii.push_back( 61000.0E3 );
-       }
-       else if( bodyNames.at( i ) == "Uranus" )
-       {
-           pericenterRadii.push_back( 26000.0E3 );
-       }
-       else if( bodyNames.at( i ) == "Neptune" )
-       {
-           pericenterRadii.push_back( 25000.0E3 );
-       }
-       else if( bodyNames.at( i ) == "Pluto" )
-       {
-           pericenterRadii.push_back( 1395.0E3 );
-       }
-       else
-       {
-           throw std::runtime_error(
-                       "Error, could not recognize body " + bodyNames.at( i ) + " when getting minimum periapsis radius" );
-       }
-   }
-   return pericenterRadii;
+        }
+        else if( bodyNames.at( i ) == "Venus" )
+        {
+            pericenterRadii.push_back( 6251.8E3 );
+        }
+        else if( bodyNames.at( i ) == "Earth" )
+        {
+            pericenterRadii.push_back( 6578.1E3 );
+        }
+        else if( bodyNames.at( i ) == "Mars" )
+        {
+            pericenterRadii.push_back( 3596.2E3 );
+        }
+        else if( bodyNames.at( i ) == "Jupiter" )
+        {
+            pericenterRadii.push_back( 72000.0E3 );
+        }
+        else if( bodyNames.at( i ) == "Saturn" )
+        {
+            pericenterRadii.push_back( 61000.0E3 );
+        }
+        else if( bodyNames.at( i ) == "Uranus" )
+        {
+            pericenterRadii.push_back( 26000.0E3 );
+        }
+        else if( bodyNames.at( i ) == "Neptune" )
+        {
+            pericenterRadii.push_back( 25000.0E3 );
+        }
+        else if( bodyNames.at( i ) == "Pluto" )
+        {
+            pericenterRadii.push_back( 1395.0E3 );
+        }
+        else
+        {
+            throw std::runtime_error(
+                        "Error, could not recognize body " + bodyNames.at( i ) + " when getting minimum periapsis radius" );
+        }
+    }
+    return pericenterRadii;
 }
 
 
@@ -96,8 +98,9 @@
     // Create central and transfer bodies.
     std::vector< std::string > bodiesToCreate;
     bodiesToCreate.push_back( nameCentralBody );
-    for ( unsigned int i = 0 ; i < nameTransferBodies.size() ; i++ ){
-        bodiesToCreate.push_back( nameTransferBodies[i] );
+    for ( unsigned int i = 0 ; i < nameTransferBodies.size( ) ; i++ )
+    {
+        bodiesToCreate.push_back( nameTransferBodies[ i ] );
     }
 
 
@@ -175,13 +178,14 @@
 
 
     // Define ephemeris and gravity field for the transfer bodies.
-    for ( unsigned int i = 0 ; i < nameTransferBodies.size() ; i++){
-
-        bodyMap[ nameTransferBodies[i] ] = std::make_shared< simulation_setup::Body >( );
-        bodyMap[ nameTransferBodies[i] ]->setEphemeris( ephemerisVectorTransferBodies[i] );
-        bodyMap[ nameTransferBodies[i] ]->setGravityFieldModel( simulation_setup::createGravityFieldModel(
-                                                                    std::make_shared< simulation_setup::CentralGravityFieldSettings >( gravitationalParametersTransferBodies[i] ),
-                                                                    nameTransferBodies[i] ) );
+    for ( unsigned int i = 0 ; i < nameTransferBodies.size( ) ; i++ )
+    {
+
+        bodyMap[ nameTransferBodies[ i ] ] = std::make_shared< simulation_setup::Body >( );
+        bodyMap[ nameTransferBodies[ i ] ]->setEphemeris( ephemerisVectorTransferBodies[ i ] );
+        bodyMap[ nameTransferBodies[ i ] ]->setGravityFieldModel( simulation_setup::createGravityFieldModel(
+                                                                    std::make_shared< simulation_setup::CentralGravityFieldSettings >( gravitationalParametersTransferBodies[ i ] ),
+                                                                    nameTransferBodies[ i ] ) );
     }
 
     setGlobalFrameBodyEphemerides( bodyMap, frameOrigin, frameOrientation );
@@ -202,7 +206,8 @@
 
     std::vector< basic_astrodynamics::AccelerationMap > accelerationMapsVector;
 
-    for (int i = 0 ; i < numberOfLegs ; i++){
+    for( int i = 0 ; i < numberOfLegs ; i++ )
+    {
         accelerationMapsVector.push_back( setupAccelerationMapLambertTargeter(nameCentralBody, nameBodyToPropagate, bodyMap) );
     }
 
@@ -287,18 +292,18 @@
         std::map< int, std::map< double, Eigen::Vector6d > >& fullProblemResultForEachLeg)
 {
 
-    int numberOfLegs = legTypeVector.size();
+    int numberOfLegs = legTypeVector.size( );
 
     // Define the patched conic trajectory from the body map.
     transfer_trajectories::Trajectory trajectory = propagators::createTransferTrajectoryObject(
                 bodyMap, transferBodyOrder, centralBody, legTypeVector, trajectoryVariableVector, minimumPericenterRadiiVector, true,
-                semiMajorAxesVector[0], eccentricitiesVector[0], true, semiMajorAxesVector[1], eccentricitiesVector[1]);
+                semiMajorAxesVector[ 0 ], eccentricitiesVector[ 0 ], true, semiMajorAxesVector[ 1 ], eccentricitiesVector[ 1 ]);
 
 
 
     // Clear output maps.
-    patchedConicsResultForEachLeg.clear();
-    fullProblemResultForEachLeg.clear();
+    patchedConicsResultForEachLeg.clear( );
+    fullProblemResultForEachLeg.clear( );
 
     // Calculate the trajectory.
     std::vector< Eigen::Vector3d > positionVector;
@@ -316,17 +321,21 @@
     std::vector< std::string > bodiesAndManoeuvresOrder;
 
     int counterDSMs = 1;
-    for (int i = 0 ; i < numberOfLegs ; i++)
-    {
-        bodiesAndManoeuvresOrder.push_back(transferBodyOrder[i]);
-
-        if (legTypeVector[i] != transfer_trajectories::mga_Departure && legTypeVector[i] != transfer_trajectories::mga_Swingby)
-        {
+    for( int i = 0 ; i < numberOfLegs ; i++ )
+    {
+
+        bodiesAndManoeuvresOrder.push_back(transferBodyOrder[ i ]);
+
+        if( legTypeVector[ i ] != transfer_trajectories::mga_Departure && legTypeVector[ i ] != transfer_trajectories::mga_Swingby )
+        {
+
             bodiesAndManoeuvresOrder.push_back("DSM" + std::to_string(counterDSMs));
 
             counterDSMs++;
         }
     }
+
+
 
     int counterLegs = 0;
     int counterLegWithDSM = 0;
@@ -339,10 +348,12 @@
     Eigen::Vector3d velocityBeforeArrival;
 
 
-    for (int i = 0 ; i < numberOfLegs - 1 ; i++){
+    for( int i = 0 ; i < numberOfLegs - 1 ; i++ )
+    {
 
         // If the leg does not include any DSM.
-        if (legTypeVector[i] == transfer_trajectories::mga_Departure || legTypeVector[i] == transfer_trajectories::mga_Swingby){
+        if( legTypeVector[ i ] == transfer_trajectories::mga_Departure || legTypeVector[ i ] == transfer_trajectories::mga_Swingby )
+        {
 
             std::vector< std::string > departureAndArrivalBodies;
             departureAndArrivalBodies.push_back( bodiesAndManoeuvresOrder[counterLegs] );
@@ -352,16 +363,10 @@
             std::map< double, Eigen::Vector6d > patchedConicsResultCurrentLeg;
             std::map< double, Eigen::Vector6d > fullProblemResultCurrentLeg;
 
-            propagators::propagateMgaWithoutDsmAndFullProblem(bodyMap, accelerationMap[i], departureAndArrivalBodies, centralBody,
-<<<<<<< HEAD
-                                                              bodyToPropagate, positionVector[counterLegs], positionVector[counterLegs+1], timeVector[counterLegs], timeVector[counterLegs+1]
-                    - timeVector[counterLegs], propagatorSettings[counterLegs], integratorSettings, lambertTargeterResultCurrentLeg,
-                    fullProblemResultCurrentLeg);
-=======
-                         bodyToPropagate, positionVector[counterLegs], positionVector[counterLegs+1], timeVector[counterLegs],
-                         timeVector[counterLegs+1] - timeVector[counterLegs], propagatorSettings[counterLegs], integratorSettings,
-                         patchedConicsResultCurrentLeg, fullProblemResultCurrentLeg);
->>>>>>> 2d2aa201
+            propagators::propagateMgaWithoutDsmAndFullProblem(bodyMap, accelerationMap[ i ], departureAndArrivalBodies, centralBody,
+                                                              bodyToPropagate, positionVector[counterLegs], positionVector[counterLegs+1], timeVector[counterLegs],
+                    timeVector[counterLegs+1] - timeVector[counterLegs], propagatorSettings[counterLegs], integratorSettings,
+                    patchedConicsResultCurrentLeg, fullProblemResultCurrentLeg);
 
             patchedConicsResultForEachLeg[counterLegs] = patchedConicsResultCurrentLeg;
             fullProblemResultForEachLeg[counterLegs] = fullProblemResultCurrentLeg;
@@ -371,8 +376,9 @@
         }
 
 
-<<<<<<< HEAD
-        if ( legTypeVector[i] == transfer_trajectories::mga1DsmVelocity_Departure || legTypeVector[i] == transfer_trajectories::mga1DsmVelocity_Swingby ){
+        // If one DSM is included in the leg (velocity formulation).
+        if(  legTypeVector[ i ] == transfer_trajectories::mga1DsmVelocity_Departure || legTypeVector[ i ] == transfer_trajectories::mga1DsmVelocity_Swingby )
+        {
 
             std::vector< std::string > departureAndArrivalBodies;
             departureAndArrivalBodies.push_back( bodiesAndManoeuvresOrder[counterLegs] );
@@ -389,71 +395,35 @@
             std::map< double, Eigen::Vector6d > patchedConicsResultFromDsmToArrival;
             std::map< double, Eigen::Vector6d > fullProblemResultFromDsmToArrival;
 
-            propagators::propagateMga1DsmVelocityAndFullProblem( bodyMap, accelerationMap[i], departureAndArrivalBodies,
-                                                                 bodiesAndManoeuvresOrder[counterLegs+1], centralBody, bodyToPropagate, positionVector[counterLegs], positionVector[counterLegs+1],
-                    positionVector[counterLegs+2], timeVector[counterLegs], timeVector[counterLegs+1], timeVector[counterLegs+2],
-                    legTypeVector[i], trajectoryVariableVectorLeg,
-                    propagatorSettings[counterLegs], propagatorSettings[counterLegs+1], integratorSettings, patchedConicsResultFromDepartureToDsm,
-                    fullProblemResultFromDepartureToDsm, patchedConicsResultFromDsmToArrival, fullProblemResultFromDsmToArrival, velocityBeforeArrival,
-                    velocityAfterDeparture, semiMajorAxesVector[0], eccentricitiesVector[0]);
-
-            // results of the first part of the leg (from departure body to DSM)
-            lambertTargeterResultForEachLeg[counterLegs] = patchedConicsResultFromDepartureToDsm;
+            // Compute patched conics and full problem results along the leg.
+            propagators::propagateMga1DsmVelocityAndFullProblem( bodyMap, accelerationMap[ i ], departureAndArrivalBodies,
+                                                                 bodiesAndManoeuvresOrder[counterLegs+1], centralBody, bodyToPropagate, positionVector[counterLegs],
+                    positionVector[counterLegs+1], positionVector[counterLegs+2], timeVector[counterLegs], timeVector[counterLegs+1],
+                    timeVector[counterLegs+2], legTypeVector[ i ], trajectoryVariableVectorLeg, semiMajorAxesVector[ 0 ], eccentricitiesVector[ 0 ],
+                    velocityAfterDeparture, velocityBeforeArrival, propagatorSettings[counterLegs], propagatorSettings[counterLegs+1],
+                    integratorSettings, patchedConicsResultFromDepartureToDsm, fullProblemResultFromDepartureToDsm,
+                    patchedConicsResultFromDsmToArrival, fullProblemResultFromDsmToArrival);
+
+            // Results for the first part of the leg (from departure body to DSM).
+            patchedConicsResultForEachLeg[counterLegs] = patchedConicsResultFromDepartureToDsm;
             fullProblemResultForEachLeg[counterLegs] = fullProblemResultFromDepartureToDsm;
             counterLegs++;
 
-            // results of the second part of the leg (from DSM to arrival body)
-            lambertTargeterResultForEachLeg[counterLegs] = patchedConicsResultFromDsmToArrival;
+            // Results for the second part of the leg (from DSM to arrival body ).
+            patchedConicsResultForEachLeg[counterLegs] = patchedConicsResultFromDsmToArrival;
             fullProblemResultForEachLeg[counterLegs] = fullProblemResultFromDsmToArrival;
             counterLegs++;
             counterLegWithDSM++;
-=======
-        // If one DSM is included in the leg (velocity formulation).
-        if ( legTypeVector[i] == transfer_trajectories::mga1DsmVelocity_Departure || legTypeVector[i] == transfer_trajectories::mga1DsmVelocity_Swingby ){
-
-        std::vector< std::string > departureAndArrivalBodies;
-        departureAndArrivalBodies.push_back( bodiesAndManoeuvresOrder[counterLegs] );
-        departureAndArrivalBodies.push_back( bodiesAndManoeuvresOrder[counterLegs+2]);
-
-        std::vector< double > trajectoryVariableVectorLeg;
-        trajectoryVariableVectorLeg.push_back( trajectoryVariableVector[ numberOfLegs + 1 + (counterLegWithDSM * 4) ] );
-        trajectoryVariableVectorLeg.push_back( trajectoryVariableVector[ numberOfLegs + 2 + (counterLegWithDSM * 4) ] );
-        trajectoryVariableVectorLeg.push_back( trajectoryVariableVector[ numberOfLegs + 3 + (counterLegWithDSM * 4) ] );
-        trajectoryVariableVectorLeg.push_back( trajectoryVariableVector[ numberOfLegs + 4 + (counterLegWithDSM * 4) ] );
-
-        std::map< double, Eigen::Vector6d > patchedConicsResultFromDepartureToDsm;
-        std::map< double, Eigen::Vector6d > fullProblemResultFromDepartureToDsm;
-        std::map< double, Eigen::Vector6d > patchedConicsResultFromDsmToArrival;
-        std::map< double, Eigen::Vector6d > fullProblemResultFromDsmToArrival;
-
-        // Compute patched conics and full problem results along the leg.
-        propagators::propagateMga1DsmVelocityAndFullProblem( bodyMap, accelerationMap[i], departureAndArrivalBodies,
-               bodiesAndManoeuvresOrder[counterLegs+1], centralBody, bodyToPropagate, positionVector[counterLegs],
-               positionVector[counterLegs+1], positionVector[counterLegs+2], timeVector[counterLegs], timeVector[counterLegs+1],
-               timeVector[counterLegs+2], legTypeVector[i], trajectoryVariableVectorLeg, semiMajorAxesVector[0], eccentricitiesVector[0],
-               velocityAfterDeparture, velocityBeforeArrival, propagatorSettings[counterLegs], propagatorSettings[counterLegs+1],
-               integratorSettings, patchedConicsResultFromDepartureToDsm, fullProblemResultFromDepartureToDsm,
-               patchedConicsResultFromDsmToArrival, fullProblemResultFromDsmToArrival);
-
-        // Results for the first part of the leg (from departure body to DSM).
-        patchedConicsResultForEachLeg[counterLegs] = patchedConicsResultFromDepartureToDsm;
-        fullProblemResultForEachLeg[counterLegs] = fullProblemResultFromDepartureToDsm;
-        counterLegs++;
-
-        // Results for the second part of the leg (from DSM to arrival body).
-        patchedConicsResultForEachLeg[counterLegs] = patchedConicsResultFromDsmToArrival;
-        fullProblemResultForEachLeg[counterLegs] = fullProblemResultFromDsmToArrival;
-        counterLegs++;
-        counterLegWithDSM++;
->>>>>>> 2d2aa201
 
         }
 
 
 
         // If one DSM is included in the leg (position formulation).
-        if (legTypeVector[i] == transfer_trajectories::mga1DsmPosition_Departure
-                || legTypeVector[i] == transfer_trajectories::mga1DsmPosition_Swingby) {
+        if( legTypeVector[ i ] == transfer_trajectories::mga1DsmPosition_Departure
+                || legTypeVector[ i ] == transfer_trajectories::mga1DsmPosition_Swingby )
+        {
+
 
             std::vector< std::string > departureAndArrivalBodies;
             departureAndArrivalBodies.push_back( bodiesAndManoeuvresOrder[counterLegs] );
@@ -471,33 +441,21 @@
             std::map< double, Eigen::Vector6d > fullProblemResultFromDsmToArrival;
 
             // Compute patched conics and full problem results along the leg.
-            propagators::propagateMga1DsmPositionAndFullProblem( bodyMap, accelerationMap[i], departureAndArrivalBodies,
-<<<<<<< HEAD
-                                                                 bodiesAndManoeuvresOrder[counterLegs+1], centralBody, bodyToPropagate, positionVector[counterLegs], positionVector[counterLegs+1],
-                    positionVector[counterLegs+2], timeVector[counterLegs], timeVector[counterLegs+1], timeVector[counterLegs+2],
-                    legTypeVector[i], trajectoryVariableVectorLeg,
-                    propagatorSettings[counterLegs], propagatorSettings[counterLegs+1], integratorSettings, patchedConicsResultFromDepartureToDsm,
-                    fullProblemResultFromDepartureToDsm, patchedConicsResultFromDsmToArrival, fullProblemResultFromDsmToArrival, velocityBeforeArrival,
-                    velocityAfterDeparture, minimumPericenterRadiiVector[i], semiMajorAxesVector[0], eccentricitiesVector[0]);
-
-            // results of the first part of the leg (from departure body to DSM)
-            lambertTargeterResultForEachLeg[counterLegs] = patchedConicsResultFromDepartureToDsm;
-=======
-                   bodiesAndManoeuvresOrder[counterLegs+1], centralBody, bodyToPropagate, positionVector[counterLegs],
-                   positionVector[counterLegs+1], positionVector[counterLegs+2], timeVector[counterLegs], timeVector[counterLegs+1],
-                   timeVector[counterLegs+2], legTypeVector[i], trajectoryVariableVectorLeg, minimumPericenterRadiiVector[i],
-                   semiMajorAxesVector[0], eccentricitiesVector[0], velocityAfterDeparture, velocityBeforeArrival,
-                   propagatorSettings[counterLegs], propagatorSettings[counterLegs+1], integratorSettings,
-                   patchedConicsResultFromDepartureToDsm, fullProblemResultFromDepartureToDsm, patchedConicsResultFromDsmToArrival,
-                   fullProblemResultFromDsmToArrival);
+            propagators::propagateMga1DsmPositionAndFullProblem( bodyMap, accelerationMap[ i ], departureAndArrivalBodies,
+                                                                 bodiesAndManoeuvresOrder[counterLegs+1], centralBody, bodyToPropagate, positionVector[counterLegs],
+                    positionVector[counterLegs+1], positionVector[counterLegs+2], timeVector[counterLegs], timeVector[counterLegs+1],
+                    timeVector[counterLegs+2], legTypeVector[ i ], trajectoryVariableVectorLeg, minimumPericenterRadiiVector[ i ],
+                    semiMajorAxesVector[ 0 ], eccentricitiesVector[ 0 ], velocityAfterDeparture, velocityBeforeArrival,
+                    propagatorSettings[counterLegs], propagatorSettings[counterLegs+1], integratorSettings,
+                    patchedConicsResultFromDepartureToDsm, fullProblemResultFromDepartureToDsm, patchedConicsResultFromDsmToArrival,
+                    fullProblemResultFromDsmToArrival);
 
             // Results for the first part of the leg (from departure body to DSM)
             patchedConicsResultForEachLeg[counterLegs] = patchedConicsResultFromDepartureToDsm;
->>>>>>> 2d2aa201
             fullProblemResultForEachLeg[counterLegs] = fullProblemResultFromDepartureToDsm;
             counterLegs++;
 
-            // Results for the second part of the leg (from DSM to arrival body)
+            // Results for the second part of the leg (from DSM to arrival body )
             patchedConicsResultForEachLeg[counterLegs] = patchedConicsResultFromDsmToArrival;
             fullProblemResultForEachLeg[counterLegs] = fullProblemResultFromDsmToArrival;
             counterLegs++;
@@ -533,7 +491,7 @@
     // Define the patched conic trajectory from the body map.
     transfer_trajectories::Trajectory trajectory = propagators::createTransferTrajectoryObject(
                 bodyMap, transferBodyOrder, centralBody, legTypeVector, trajectoryVariableVector, minimumPericenterRadiiVector, true,
-                semiMajorAxesVector[0], eccentricitiesVector[0], true, semiMajorAxesVector[1], eccentricitiesVector[1]);
+                semiMajorAxesVector[ 0 ], eccentricitiesVector[ 0 ], true, semiMajorAxesVector[ 1 ], eccentricitiesVector[ 1 ]);
 
     // Calculate the trajectory.
     std::vector< Eigen::Vector3d > positionVector;
@@ -544,8 +502,8 @@
     trajectory.calculateTrajectory( totalDeltaV );
     trajectory.maneuvers( positionVector, timeVector, deltaVVector );
 
-    int numberOfLegs = legTypeVector.size();
-    int numberOfLegsIncludingDsm = ((trajectoryVariableVector.size() - 1 - numberOfLegs) / 4.0) + numberOfLegs ;
+    int numberOfLegs = legTypeVector.size( );
+    int numberOfLegsIncludingDsm = ( (trajectoryVariableVector.size( ) - 1 - numberOfLegs) / 4.0 ) + numberOfLegs ;
 
 
 
@@ -555,41 +513,30 @@
     std::vector< std::string > centralBodyPropagation; centralBodyPropagation.push_back( centralBody );
     std::vector< std::string > bodyToPropagatePropagation; bodyToPropagatePropagation.push_back( bodyToPropagate );
 
-<<<<<<< HEAD
-
-    // Retrieve the gravitational parameter of the relevant bodies.
-    double gravitationalParameterCentralBody = bodyMap.at( centralBody )->getGravityFieldModel( )->getGravitationalParameter( );
-
-    double initialTime;
-    double finalTime;
-=======
     double initialTimeCurrentLeg;
     double finalTimeCurrentLeg;
->>>>>>> 2d2aa201
 
     std::vector< std::pair< std::shared_ptr< propagators::PropagationTerminationSettings >,
             std::shared_ptr< propagators::PropagationTerminationSettings > > > terminationSettings;
 
 
 
-    if (numberOfLegsIncludingDsm != numberOfLegs){
-
-        for (int i = 0 ; i < numberOfLegsIncludingDsm - 1 ; i++){
-
-            initialTimeCurrentLeg = timeVector[i];
+    if( numberOfLegsIncludingDsm != numberOfLegs)
+    {
+
+        for( int i = 0 ; i < numberOfLegsIncludingDsm - 1 ; i++ )
+        {
+
+            initialTimeCurrentLeg = timeVector[ i ];
             finalTimeCurrentLeg = timeVector[i+1];
             terminationSettings.push_back(std::make_pair(
-<<<<<<< HEAD
-                                              std::make_shared< propagators::PropagationTimeTerminationSettings >( initialTime ),
-                                              std::make_shared< propagators::PropagationTimeTerminationSettings >( finalTime ) ));
-=======
-                        std::make_shared< propagators::PropagationTimeTerminationSettings >( initialTimeCurrentLeg ),
-                        std::make_shared< propagators::PropagationTimeTerminationSettings >( finalTimeCurrentLeg ) ));
->>>>>>> 2d2aa201
-
-        }
-
-        if (terminationSphereOfInfluence == true){
+                                              std::make_shared< propagators::PropagationTimeTerminationSettings >( initialTimeCurrentLeg ),
+                                              std::make_shared< propagators::PropagationTimeTerminationSettings >( finalTimeCurrentLeg ) ));
+
+        }
+
+        if( terminationSphereOfInfluence == true)
+        {
 
             std::cerr << "Warning, the option to terminate on the sphere of influence is not yet available for trajectories including DSMs. "
                          "The backward and forward propagations stop at departure and arrival bodies respectively." << std::endl;
@@ -598,37 +545,41 @@
 
     }
 
-    else{
-
-        for (int i = 0 ; i < numberOfLegs - 1 ; i++){
-
-            initialTimeCurrentLeg = timeVector[i];
+    else
+    {
+
+        for( int i = 0 ; i < numberOfLegs - 1 ; i++ )
+        {
+
+            initialTimeCurrentLeg = timeVector[ i ];
             initialTimeCurrentLeg = timeVector[i+1];
 
 
-            if (terminationSphereOfInfluence == true)
+            if( terminationSphereOfInfluence == true)
             {
 
                 // Retrieve positions of departure and arrival bodies.
                 Eigen::Vector3d cartesianPositionAtDeparture, cartesianPositionAtArrival;
 
                 // Cartesian state at departure
-                if ( bodyMap.at( transferBodyOrder[i] )->getEphemeris( ) == nullptr)
+                if(  bodyMap.at( transferBodyOrder[ i ] )->getEphemeris( ) == nullptr)
                 {
                     throw std::runtime_error( "Ephemeris not defined for departure body." );
                 }
                 else
                 {
                     Eigen::Vector6d cartesianStateDepartureBody =
-                            bodyMap.at( transferBodyOrder[i] )->getEphemeris( )->getCartesianState( initialTimeCurrentLeg);
+                            bodyMap.at( transferBodyOrder[ i ] )->getEphemeris( )->getCartesianState( initialTimeCurrentLeg);
                     cartesianPositionAtDeparture = cartesianStateDepartureBody.segment(0,3);
                 }
 
                 // Cartesian state at arrival
-                if ( bodyMap.at( transferBodyOrder[i+1] )->getEphemeris( ) == nullptr){
+                if(  bodyMap.at( transferBodyOrder[i+1] )->getEphemeris( ) == nullptr)
+                {
                     throw std::runtime_error( "Ephemeris not defined for arrival body." );
                 }
-                else{
+                else
+                {
                     Eigen::Vector6d cartesianStateArrivalBody =
                             bodyMap.at( transferBodyOrder[i+1] )->getEphemeris( )->getCartesianState( finalTimeCurrentLeg );
                     cartesianPositionAtArrival =  cartesianStateArrivalBody.segment(0,3);
@@ -638,7 +589,7 @@
 
                 // Retrieve the gravitational parameter of the different bodies.
                 double gravitationalParameterCentralBody = bodyMap.at( centralBody )->getGravityFieldModel( )->getGravitationalParameter( );
-                double gravitationalParameterDepartureBody = bodyMap.at( transferBodyOrder[i] )->getGravityFieldModel( )->getGravitationalParameter( );
+                double gravitationalParameterDepartureBody = bodyMap.at( transferBodyOrder[ i ] )->getGravityFieldModel( )->getGravitationalParameter( );
                 double gravitationalParameterArrivalBody = bodyMap.at( transferBodyOrder[i+1] )->getGravityFieldModel( )->getGravitationalParameter( );
 
                 double distanceDepartureToCentralBodies =
@@ -651,41 +602,31 @@
 
                 // Calculate radius sphere of influence for departure body.
                 double radiusSphereOfInfluenceDeparture = tudat::mission_geometry::computeSphereOfInfluence(
-                            distanceDepartureToCentralBodies, gravitationalParameterDepartureBody, gravitationalParameterCentralBody);
+                            distanceDepartureToCentralBodies, gravitationalParameterDepartureBody, gravitationalParameterCentralBody );
 
                 // Calculate radius sphere of influence for arrival body.
                 double radiusSphereOfInfluenceArrival = tudat::mission_geometry::computeSphereOfInfluence(
-                            distanceArrivalToCentralBodies, gravitationalParameterArrivalBody, gravitationalParameterCentralBody);
+                            distanceArrivalToCentralBodies, gravitationalParameterArrivalBody, gravitationalParameterCentralBody );
 
 
                 // Calculate the synodic period.
                 double orbitalPeriodDepartureBody = basic_astrodynamics::computeKeplerOrbitalPeriod(
-<<<<<<< HEAD
-                            orbital_element_conversions::convertCartesianToKeplerianElements( bodyMap.at( transferBodyOrder[i] )->
-                                                                                              getEphemeris()->getCartesianState(initialTime), gravitationalParameterCentralBody)[ orbital_element_conversions::semiMajorAxisIndex ],
-                        gravitationalParameterCentralBody, gravitationalParameterDepartureBody);
+                            orbital_element_conversions::convertCartesianToKeplerianElements( bodyMap.at( transferBodyOrder[ i ] )->
+                                                                                              getEphemeris( )->getCartesianState(initialTimeCurrentLeg), gravitationalParameterCentralBody )[ orbital_element_conversions::semiMajorAxisIndex ],
+                        gravitationalParameterCentralBody, gravitationalParameterDepartureBody );
 
                 double orbitalPeriodArrivalBody = basic_astrodynamics::computeKeplerOrbitalPeriod(
                             orbital_element_conversions::convertCartesianToKeplerianElements( bodyMap.at( transferBodyOrder[i+1] )->
-                            getEphemeris()->getCartesianState(initialTime), gravitationalParameterCentralBody)[ orbital_element_conversions::semiMajorAxisIndex ],
-                        gravitationalParameterCentralBody, gravitationalParameterArrivalBody);
-=======
-                      orbital_element_conversions::convertCartesianToKeplerianElements( bodyMap.at( transferBodyOrder[i] )->
-                      getEphemeris()->getCartesianState(initialTimeCurrentLeg), gravitationalParameterCentralBody)[ orbital_element_conversions::semiMajorAxisIndex ],
-                      gravitationalParameterCentralBody, gravitationalParameterDepartureBody);
-
-                double orbitalPeriodArrivalBody = basic_astrodynamics::computeKeplerOrbitalPeriod(
-                      orbital_element_conversions::convertCartesianToKeplerianElements( bodyMap.at( transferBodyOrder[i+1] )->
-                      getEphemeris()->getCartesianState(initialTimeCurrentLeg), gravitationalParameterCentralBody)[ orbital_element_conversions::semiMajorAxisIndex ],
-                      gravitationalParameterCentralBody, gravitationalParameterArrivalBody);
->>>>>>> 2d2aa201
+                            getEphemeris( )->getCartesianState(initialTimeCurrentLeg), gravitationalParameterCentralBody )[ orbital_element_conversions::semiMajorAxisIndex ],
+                        gravitationalParameterCentralBody, gravitationalParameterArrivalBody );
 
                 double synodicPeriod;
-                if (orbitalPeriodDepartureBody < orbitalPeriodArrivalBody){
-                    synodicPeriod = basic_astrodynamics::computeSynodicPeriod(orbitalPeriodDepartureBody, orbitalPeriodArrivalBody);
+                if( orbitalPeriodDepartureBody < orbitalPeriodArrivalBody )
+                {
+                    synodicPeriod = basic_astrodynamics::computeSynodicPeriod(orbitalPeriodDepartureBody, orbitalPeriodArrivalBody );
                 }
                 else {
-                    synodicPeriod = basic_astrodynamics::computeSynodicPeriod(orbitalPeriodArrivalBody, orbitalPeriodDepartureBody);
+                    synodicPeriod = basic_astrodynamics::computeSynodicPeriod(orbitalPeriodArrivalBody, orbitalPeriodDepartureBody );
                 }
 
 
@@ -706,7 +647,7 @@
                 backwardPropagationTerminationSettingsList.push_back(
                             std::make_shared< PropagationDependentVariableTerminationSettings >(
                                 std::make_shared< SingleDependentVariableSaveSettings >(
-                                    relative_distance_dependent_variable, bodyToPropagate, transferBodyOrder[i] ), radiusSphereOfInfluenceDeparture, false ) );
+                                    relative_distance_dependent_variable, bodyToPropagate, transferBodyOrder[ i ] ), radiusSphereOfInfluenceDeparture, false ) );
                 backwardPropagationTerminationSettingsList.push_back(
                             std::make_shared< PropagationTimeTerminationSettings >( 2 * synodicPeriod ) );
 
@@ -722,13 +663,8 @@
             {
 
                 terminationSettings.push_back(std::make_pair(
-<<<<<<< HEAD
-                                                  std::make_shared< propagators::PropagationTimeTerminationSettings >( initialTime ),
-                                                  std::make_shared< propagators::PropagationTimeTerminationSettings >( finalTime ) ));
-=======
-                            std::make_shared< propagators::PropagationTimeTerminationSettings >( initialTimeCurrentLeg ),
-                            std::make_shared< propagators::PropagationTimeTerminationSettings >( finalTimeCurrentLeg ) ));
->>>>>>> 2d2aa201
+                                                  std::make_shared< propagators::PropagationTimeTerminationSettings >( initialTimeCurrentLeg ),
+                                                  std::make_shared< propagators::PropagationTimeTerminationSettings >( finalTimeCurrentLeg ) ));
             }
 
         }
@@ -739,64 +675,71 @@
     int counterLegsIncludingDsm = 0;
     Eigen::Vector6d initialState;
 
-    for (int i = 0 ; i <  numberOfLegs - 1 ; i++){
-
-
-        if (dependentVariablesToSave.size() != 0){
+    for( int i = 0 ; i <  numberOfLegs - 1 ; i++ )
+    {
+
+
+        if( dependentVariablesToSave.size( ) != 0 )
+        {
 
             propagatorSettings.push_back( std::make_pair ( std::make_shared< TranslationalStatePropagatorSettings< double > >(
-                                                               centralBodyPropagation, accelerationMap[i], bodyToPropagatePropagation, initialState,
-                                                               terminationSettings[counterLegsIncludingDsm].first, propagator, dependentVariablesToSave[i] ),
+                                                               centralBodyPropagation, accelerationMap[ i ], bodyToPropagatePropagation, initialState,
+                                                               terminationSettings[counterLegsIncludingDsm].first, propagator, dependentVariablesToSave[ i ] ),
 
                                                            std::make_shared< TranslationalStatePropagatorSettings< double > >(
-                                                               centralBodyPropagation, accelerationMap[i], bodyToPropagatePropagation, initialState,
-                                                               terminationSettings[counterLegsIncludingDsm].second, propagator, dependentVariablesToSave[i] ) ) );
-        }
-
-        else{
+                                                               centralBodyPropagation, accelerationMap[ i ], bodyToPropagatePropagation, initialState,
+                                                               terminationSettings[counterLegsIncludingDsm].second, propagator, dependentVariablesToSave[ i ] ) ) );
+        }
+
+        else
+        {
 
             propagatorSettings.push_back( std::make_pair ( std::make_shared< TranslationalStatePropagatorSettings< double > >(
-                                                               centralBodyPropagation, accelerationMap[i], bodyToPropagatePropagation, initialState,
+                                                               centralBodyPropagation, accelerationMap[ i ], bodyToPropagatePropagation, initialState,
                                                                terminationSettings[counterLegsIncludingDsm].first, propagator),
 
                                                            std::make_shared< TranslationalStatePropagatorSettings< double > >(
-                                                               centralBodyPropagation, accelerationMap[i], bodyToPropagatePropagation, initialState,
+                                                               centralBodyPropagation, accelerationMap[ i ], bodyToPropagatePropagation, initialState,
                                                                terminationSettings[counterLegsIncludingDsm].second, propagator ) ) );
 
         }
 
-        if ( legTypeVector[i] == transfer_trajectories::mga_Departure || legTypeVector[i] == transfer_trajectories::mga_Swingby ){
+        if(  legTypeVector[ i ] == transfer_trajectories::mga_Departure || legTypeVector[ i ] == transfer_trajectories::mga_Swingby )
+        {
 
             counterLegsIncludingDsm++;
 
         }
 
         // If the leg includes one DSM, add another element to the propagator settings vector to take the second part of the leg into account.
-        else{
+        else
+        {
 
             counterLegsIncludingDsm++;
 
-            if (dependentVariablesToSave.size() != 0){
+            if( dependentVariablesToSave.size( ) != 0 )
+            {
 
 
                 propagatorSettings.push_back( std::make_pair ( std::make_shared< TranslationalStatePropagatorSettings< double > >(
-                                                                   centralBodyPropagation, accelerationMap[i], bodyToPropagatePropagation, initialState,
-                                                                   terminationSettings[counterLegsIncludingDsm].first, propagator, dependentVariablesToSave[i] ),
+                                                                   centralBodyPropagation, accelerationMap[ i ], bodyToPropagatePropagation, initialState,
+                                                                   terminationSettings[counterLegsIncludingDsm].first, propagator, dependentVariablesToSave[ i ] ),
 
                                                                std::make_shared< TranslationalStatePropagatorSettings< double > >(
-                                                                   centralBodyPropagation, accelerationMap[i], bodyToPropagatePropagation, initialState,
-                                                                   terminationSettings[counterLegsIncludingDsm].second, propagator, dependentVariablesToSave[i] ) ) );
+                                                                   centralBodyPropagation, accelerationMap[ i ], bodyToPropagatePropagation, initialState,
+                                                                   terminationSettings[counterLegsIncludingDsm].second, propagator, dependentVariablesToSave[ i ] ) ) );
 
             }
 
-            else{
+            else
+            {
 
                 propagatorSettings.push_back( std::make_pair ( std::make_shared< TranslationalStatePropagatorSettings< double > >(
-                                                                   centralBodyPropagation, accelerationMap[i], bodyToPropagatePropagation, initialState,
+                                                                   centralBodyPropagation, accelerationMap[ i ], bodyToPropagatePropagation, initialState,
                                                                    terminationSettings[counterLegsIncludingDsm].first, propagator ),
 
                                                                std::make_shared< TranslationalStatePropagatorSettings< double > >(
-                                                                   centralBodyPropagation, accelerationMap[i], bodyToPropagatePropagation, initialState,
+                                                                   centralBodyPropagation, accelerationMap[ i ], bodyToPropagatePropagation, initialState,
                                                                    terminationSettings[counterLegsIncludingDsm].second, propagator ) ) );
 
             }
@@ -810,15 +753,9 @@
 
     // Calculate the patched conics trajectory and propagate the full dynamics problem.
     fullPropagationPatchedConicsTrajectory( bodyMap, accelerationMap, transferBodyOrder, centralBody, bodyToPropagate, legTypeVector,
-<<<<<<< HEAD
                                             trajectoryVariableVector, minimumPericenterRadiiVector, semiMajorAxesVector,
                                             eccentricitiesVector, propagatorSettings, integratorSettings,
-                                            lambertTargeterResultForEachLeg, fullProblemResultForEachLeg );
-=======
-                                                      trajectoryVariableVector, minimumPericenterRadiiVector, semiMajorAxesVector,
-                                                      eccentricitiesVector, propagatorSettings, integratorSettings,
-                                                      patchedConicsResultForEachLeg, fullProblemResultForEachLeg );
->>>>>>> 2d2aa201
+                                            patchedConicsResultForEachLeg, fullProblemResultForEachLeg );
 
 
 }
@@ -851,7 +788,8 @@
     std::vector< basic_astrodynamics::AccelerationMap > accelerationMapForEachLeg;
     std::vector< std::shared_ptr< DependentVariableSaveSettings > > dependentVariablesToSaveForEachLeg;
 
-    for (int i = 0 ; i < numberOfLegs; i++){
+    for( int i = 0 ; i < numberOfLegs; i++ )
+    {
         accelerationMapForEachLeg.push_back( accelerationMap );
         dependentVariablesToSaveForEachLeg.push_back( dependentVariablesToSave );
     }
@@ -893,7 +831,7 @@
     propagators::propagateLambertTargeterAndFullProblem( timeOfFlight, initialTime, bodyMap, accelerationMap,
                                                          bodyToPropagate, centralBody, propagatorSettings, integratorSettings,
                                                          patchedConicsResult, fullProblemResult, departureAndArrivalBodies,
-                                                         bodyMap[ centralBody ]->getGravityFieldModel()->getGravitationalParameter() ,
+                                                         bodyMap[ centralBody ]->getGravityFieldModel( )->getGravitationalParameter( ) ,
                                                          cartesianPositionAtDeparture, cartesianPositionAtArrival);
 }
 
@@ -927,27 +865,19 @@
         std::map< double, Eigen::Vector6d >& patchedConicsResultFromDepartureToDsm,
         std::map< double, Eigen::Vector6d >& fullProblemResultFromDepartureToDsm,
         std::map< double, Eigen::Vector6d >& patchedConicsResultFromDsmToArrival,
-<<<<<<< HEAD
-        std::map< double, Eigen::Vector6d >& fullProblemResultFromDsmToArrival,
-        Eigen::Vector3d& velocityBeforeArrival,
-        Eigen::Vector3d& velocityAfterDeparture,
-        const double semiMajorAxis,
-        const double eccentricity)
-{
-=======
         std::map< double, Eigen::Vector6d >& fullProblemResultFromDsmToArrival)
-        {
->>>>>>> 2d2aa201
-
-
-    if (legType == transfer_trajectories::mga1DsmVelocity_Departure){
+{
+
+
+    if( legType == transfer_trajectories::mga1DsmVelocity_Departure)
+    {
 
         std::shared_ptr< transfer_trajectories::DepartureLegMga1DsmVelocity > departureLegMga1DsmVelocity =
                 std::make_shared< transfer_trajectories::DepartureLegMga1DsmVelocity >(
                     cartesianPositionAtDeparture, cartesianPositionAtArrival, timeArrival - initialTime,
-                    bodyMap[ departureAndArrivalBodies[0] ]->getEphemeris()->getCartesianState(initialTime).segment(3,3),
-                bodyMap[ centralBody ]->getGravityFieldModel()->getGravitationalParameter(),
-                bodyMap[ departureAndArrivalBodies[0] ]->getGravityFieldModel()->getGravitationalParameter(),
+                    bodyMap[ departureAndArrivalBodies[ 0 ] ]->getEphemeris( )->getCartesianState(initialTime).segment(3,3),
+                bodyMap[ centralBody ]->getGravityFieldModel( )->getGravitationalParameter( ),
+                bodyMap[ departureAndArrivalBodies[ 0 ] ]->getGravityFieldModel( )->getGravitationalParameter( ),
                 semiMajorAxis, eccentricity,
                 trajectoryVariableVector[ 0 ],
                 trajectoryVariableVector[ 1 ],
@@ -966,16 +896,17 @@
 
     }
 
-    if (legType == transfer_trajectories::mga1DsmVelocity_Swingby){
+    if( legType == transfer_trajectories::mga1DsmVelocity_Swingby )
+    {
 
         std::shared_ptr< Eigen::Vector3d > pointerToVelocityBeforeArrival = std::make_shared< Eigen::Vector3d > ( velocityBeforeArrival );
 
         std::shared_ptr< transfer_trajectories::SwingbyLegMga1DsmVelocity > swingbyLegMga1DsmVelocity =
                 std::make_shared< transfer_trajectories::SwingbyLegMga1DsmVelocity >(
                     cartesianPositionAtDeparture, cartesianPositionAtArrival, timeArrival - initialTime,
-                    bodyMap[ departureAndArrivalBodies[0] ]->getEphemeris()->getCartesianState(initialTime).segment(3,3),
-                bodyMap[ centralBody ]->getGravityFieldModel()->getGravitationalParameter(),
-                bodyMap[ departureAndArrivalBodies[0] ]->getGravityFieldModel()->getGravitationalParameter(),
+                    bodyMap[ departureAndArrivalBodies[ 0 ] ]->getEphemeris( )->getCartesianState(initialTime).segment(3,3),
+                bodyMap[ centralBody ]->getGravityFieldModel( )->getGravitationalParameter( ),
+                bodyMap[ departureAndArrivalBodies[ 0 ] ]->getGravityFieldModel( )->getGravitationalParameter( ),
                 pointerToVelocityBeforeArrival,
                 trajectoryVariableVector[ 0 ],
                 trajectoryVariableVector[ 1 ],
@@ -995,58 +926,35 @@
 
     }
 
-<<<<<<< HEAD
-    // First part of the leg: from departure body to DSM (numerical propagation of the state after departure).
-=======
-
-        // First part of the leg: propagation of the state from departure body to DSM location.
->>>>>>> 2d2aa201
+
+    // First part of the leg: propagation of the state from departure body to DSM location.
 
     integratorSettings->initialTime_ = initialTime;
 
     std::vector< std::string >legDepartureAndArrival;
-    legDepartureAndArrival.push_back( departureAndArrivalBodies[0] );
+    legDepartureAndArrival.push_back( departureAndArrivalBodies[ 0 ] );
     legDepartureAndArrival.push_back( dsm );
 
-<<<<<<< HEAD
-    propagatePatchedConicsLegAndFullProblem( timeDsm - initialTime, initialTime, bodyMap, accelerationMap, bodyToPropagate, centralBody,
-                                             propagatorSettingsBeforeDsm, integratorSettings,
-                                             patchedConicsResultFromDepartureToDsm, fullProblemResultFromDepartureToDsm, legDepartureAndArrival,
-                                             bodyMap[ centralBody ]->getGravityFieldModel()->getGravitationalParameter(),
-                                             cartesianPositionAtDeparture, cartesianPositionDSM, velocityAfterDeparture);
-
-    // Second part of the leg: from DSM to arrival body (Lambert targeter from DSM to arrival body).
-=======
-        propagateKeplerianOrbitLegAndFullProblem(timeDsm - initialTime, initialTime, bodyMap, bodyToPropagate, centralBody,
-                                              legDepartureAndArrival, velocityAfterDeparture, propagatorSettingsBeforeDsm, integratorSettings,
-                                              patchedConicsResultFromDepartureToDsm, fullProblemResultFromDepartureToDsm,
-                                              bodyMap[ centralBody ]->getGravityFieldModel()->getGravitationalParameter(),
-                                              cartesianPositionAtDeparture);
-
-
-        // Second part of the leg: Lambert targeter from DSM location to arrival body.
->>>>>>> 2d2aa201
-
-    legDepartureAndArrival.clear();
+    propagateKeplerianOrbitLegAndFullProblem(timeDsm - initialTime, initialTime, bodyMap, bodyToPropagate, centralBody,
+                                             legDepartureAndArrival, velocityAfterDeparture, propagatorSettingsBeforeDsm, integratorSettings,
+                                             patchedConicsResultFromDepartureToDsm, fullProblemResultFromDepartureToDsm,
+                                             bodyMap[ centralBody ]->getGravityFieldModel( )->getGravitationalParameter( ),
+                                             cartesianPositionAtDeparture);
+
+
+    // Second part of the leg: Lambert targeter from DSM location to arrival body.
+
+    legDepartureAndArrival.clear( );
     legDepartureAndArrival.push_back( dsm );
-    legDepartureAndArrival.push_back( departureAndArrivalBodies[1] );
+    legDepartureAndArrival.push_back( departureAndArrivalBodies[ 1 ] );
 
     integratorSettings->initialTime_ = timeDsm;
-
-<<<<<<< HEAD
 
     propagateLambertTargeterAndFullProblem( timeArrival - timeDsm, timeDsm, bodyMap, accelerationMap, bodyToPropagate, centralBody,
                                             propagatorSettingsAfterDsm, integratorSettings,
                                             patchedConicsResultFromDsmToArrival, fullProblemResultFromDsmToArrival, legDepartureAndArrival,
-                                            bodyMap[centralBody]->getGravityFieldModel()->getGravitationalParameter(),
+                                            bodyMap[centralBody]->getGravityFieldModel( )->getGravitationalParameter( ),
                                             cartesianPositionDSM, cartesianPositionAtArrival);
-=======
-        propagateLambertTargeterAndFullProblem( timeArrival - timeDsm, timeDsm, bodyMap, accelerationMap, bodyToPropagate, centralBody,
-                                                propagatorSettingsAfterDsm, integratorSettings,
-                                                patchedConicsResultFromDsmToArrival, fullProblemResultFromDsmToArrival, legDepartureAndArrival,
-                                                bodyMap[centralBody]->getGravityFieldModel()->getGravitationalParameter(),
-                                                cartesianPositionDSM, cartesianPositionAtArrival);
->>>>>>> 2d2aa201
 
 }
 
@@ -1081,28 +989,19 @@
         std::map< double, Eigen::Vector6d >& patchedConicsResultFromDepartureToDsm,
         std::map< double, Eigen::Vector6d >& fullProblemResultFromDepartureToDsm,
         std::map< double, Eigen::Vector6d >& patchedConicsResultFromDsmToArrival,
-<<<<<<< HEAD
-        std::map< double, Eigen::Vector6d >& fullProblemResultFromDsmToArrival,
-        Eigen::Vector3d& velocityBeforeArrival,
-        Eigen::Vector3d& velocityAfterDeparture,
-        const double minimumPericenterRadius,
-        const double semiMajorAxis,
-        const double eccentricity)
-{
-=======
         std::map< double, Eigen::Vector6d >& fullProblemResultFromDsmToArrival)
-        {
->>>>>>> 2d2aa201
-
-
-    if (legType == transfer_trajectories::mga1DsmPosition_Departure){
+{
+
+
+    if( legType == transfer_trajectories::mga1DsmPosition_Departure)
+    {
 
         std::shared_ptr< transfer_trajectories::DepartureLegMga1DsmPosition > departureLegMga1DsmPosition =
                 std::make_shared< transfer_trajectories::DepartureLegMga1DsmPosition >(
                     cartesianPositionAtDeparture, cartesianPositionAtArrival, timeArrival - initialTime,
-                    bodyMap[ departureAndArrivalBodies[0] ]->getEphemeris()->getCartesianState(initialTime).segment(3,3),
-                bodyMap[ centralBody ]->getGravityFieldModel()->getGravitationalParameter(),
-                bodyMap[ departureAndArrivalBodies[0] ]->getGravityFieldModel()->getGravitationalParameter(),
+                    bodyMap[ departureAndArrivalBodies[ 0 ] ]->getEphemeris( )->getCartesianState(initialTime).segment(3,3),
+                bodyMap[ centralBody ]->getGravityFieldModel( )->getGravitationalParameter( ),
+                bodyMap[ departureAndArrivalBodies[ 0 ] ]->getGravityFieldModel( )->getGravitationalParameter( ),
                 semiMajorAxis, eccentricity,
                 trajectoryVariableVector[ 0 ],
                 trajectoryVariableVector[ 1 ],
@@ -1121,7 +1020,8 @@
 
     }
 
-    if (legType == transfer_trajectories::mga1DsmPosition_Swingby){
+    if( legType == transfer_trajectories::mga1DsmPosition_Swingby )
+    {
 
         std::shared_ptr< Eigen::Vector3d > pointerToVelocityBeforeArrival = std::make_shared< Eigen::Vector3d > ( velocityBeforeArrival );
 
@@ -1129,9 +1029,9 @@
         std::shared_ptr< transfer_trajectories::SwingbyLegMga1DsmPosition > swingbyLegMga1DsmPosition =
                 std::make_shared< transfer_trajectories::SwingbyLegMga1DsmPosition >(
                     cartesianPositionAtDeparture, cartesianPositionAtArrival, timeArrival - initialTime,
-                    bodyMap[ departureAndArrivalBodies[0] ]->getEphemeris()->getCartesianState(initialTime).segment(3,3),
-                bodyMap[ centralBody ]->getGravityFieldModel()->getGravitationalParameter(),
-                bodyMap[ departureAndArrivalBodies[0] ]->getGravityFieldModel()->getGravitationalParameter(),
+                    bodyMap[ departureAndArrivalBodies[ 0 ] ]->getEphemeris( )->getCartesianState(initialTime).segment(3,3),
+                bodyMap[ centralBody ]->getGravityFieldModel( )->getGravitationalParameter( ),
+                bodyMap[ departureAndArrivalBodies[ 0 ] ]->getGravityFieldModel( )->getGravitationalParameter( ),
                 pointerToVelocityBeforeArrival, minimumPericenterRadius,
                 trajectoryVariableVector[ 0 ],
                 trajectoryVariableVector[ 1 ],
@@ -1153,41 +1053,33 @@
 
 
 
-<<<<<<< HEAD
-    // First part of the leg: from departure body to DSM (Lambert targeter).
-=======
-        // First part of the leg: Lambert targeter from departure body to DSM location.
->>>>>>> 2d2aa201
+    // First part of the leg: Lambert targeter from departure body to DSM location.
 
     integratorSettings->initialTime_ = initialTime;
 
     std::vector< std::string >legDepartureAndArrival;
-    legDepartureAndArrival.push_back( departureAndArrivalBodies[0] );
+    legDepartureAndArrival.push_back( departureAndArrivalBodies[ 0 ] );
     legDepartureAndArrival.push_back( dsm );
 
     propagateLambertTargeterAndFullProblem( timeDsm - initialTime, initialTime, bodyMap, accelerationMap, bodyToPropagate, centralBody,
                                             propagatorSettingsBeforeDsm, integratorSettings, patchedConicsResultFromDepartureToDsm,
                                             fullProblemResultFromDepartureToDsm, legDepartureAndArrival,
-                                            bodyMap[centralBody]->getGravityFieldModel()->getGravitationalParameter(),
+                                            bodyMap[centralBody]->getGravityFieldModel( )->getGravitationalParameter( ),
                                             cartesianPositionAtDeparture, cartesianPositionDSM);
 
 
-<<<<<<< HEAD
-    // Second part of the leg: from DSM to arrival body (Lambert targeter).
-=======
-        // Second part of the leg: Lambert targeter from DSM to arrival body.
->>>>>>> 2d2aa201
-
-    legDepartureAndArrival.clear();
+    // Second part of the leg: Lambert targeter from DSM to arrival body.
+
+    legDepartureAndArrival.clear( );
     legDepartureAndArrival.push_back( dsm );
-    legDepartureAndArrival.push_back( departureAndArrivalBodies[1] );
+    legDepartureAndArrival.push_back( departureAndArrivalBodies[ 1 ] );
 
     integratorSettings->initialTime_ = timeDsm;
 
     propagateLambertTargeterAndFullProblem( timeArrival - timeDsm, timeDsm, bodyMap, accelerationMap, bodyToPropagate, centralBody,
                                             propagatorSettingsAfterDsm, integratorSettings, patchedConicsResultFromDsmToArrival,
                                             fullProblemResultFromDsmToArrival, legDepartureAndArrival,
-                                            bodyMap[centralBody]->getGravityFieldModel()->getGravitationalParameter(),
+                                            bodyMap[centralBody]->getGravityFieldModel( )->getGravitationalParameter( ),
                                             cartesianPositionDSM, cartesianPositionAtArrival);
 
 }
@@ -1228,10 +1120,10 @@
 
     // Retrieve positions of departure and arrival bodies from ephemerides
     Eigen::Vector3d cartesianPositionAtDepartureForPatchedConics;
-    if ( cartesianPositionAtDeparture != cartesianPositionAtDeparture )
+    if(  cartesianPositionAtDeparture != cartesianPositionAtDeparture )
     {
         // Cartesian position at departure
-        if ( bodyMap.at( departureAndArrivalBodies.at( 0 ) )->getEphemeris( ) == nullptr)
+        if(  bodyMap.at( departureAndArrivalBodies.at( 0 ) )->getEphemeris( ) == nullptr)
         {
             throw std::runtime_error( "Ephemeris not defined for departure body." );
         }
@@ -1306,18 +1198,12 @@
          itr != stateHistoryFullProblemForwardPropagation.end( ); itr++ )
     {
 
-<<<<<<< HEAD
-        cartesianStatePatchedConics = orbital_element_conversions::convertKeplerianToCartesianElements(
+        cartesianStateKeplerianOrbit = orbital_element_conversions::convertKeplerianToCartesianElements(
                     orbital_element_conversions::propagateKeplerOrbit(
-                        orbital_element_conversions::convertCartesianToKeplerianElements( initialStatePropagationCartesianElements,
-=======
-        cartesianStateKeplerianOrbit = orbital_element_conversions::convertKeplerianToCartesianElements(
-             orbital_element_conversions::propagateKeplerOrbit(
                         orbital_element_conversions::convertCartesianToKeplerianElements( initialStatePropagation,
->>>>>>> 2d2aa201
                                                                                           gravitationalParameterCentralBody ),
                         itr->first - ( initialTime + halvedTimeOfFlight ),
-                        gravitationalParameterCentralBody), gravitationalParameterCentralBody);
+                        gravitationalParameterCentralBody ), gravitationalParameterCentralBody );
 
         keplerianOrbitResult[ itr->first ] = cartesianStateKeplerianOrbit;
         fullProblemResult[ itr->first ] = itr->second;
@@ -1338,18 +1224,12 @@
          itr != stateHistoryFullProblemBackwardPropagation.end( ); itr++ )
     {
 
-<<<<<<< HEAD
-        cartesianStatePatchedConics = orbital_element_conversions::convertKeplerianToCartesianElements(
+        cartesianStateKeplerianOrbit = orbital_element_conversions::convertKeplerianToCartesianElements(
                     orbital_element_conversions::propagateKeplerOrbit(
-                        orbital_element_conversions::convertCartesianToKeplerianElements( initialStatePropagationCartesianElements,
-=======
-        cartesianStateKeplerianOrbit = orbital_element_conversions::convertKeplerianToCartesianElements(
-             orbital_element_conversions::propagateKeplerOrbit(
                         orbital_element_conversions::convertCartesianToKeplerianElements( initialStatePropagation,
->>>>>>> 2d2aa201
                                                                                           gravitationalParameterCentralBody ),
                         - (initialTime + halvedTimeOfFlight) + itr->first,
-                        gravitationalParameterCentralBody), gravitationalParameterCentralBody);
+                        gravitationalParameterCentralBody ), gravitationalParameterCentralBody );
 
 
         keplerianOrbitResult[ itr->first ] = cartesianStateKeplerianOrbit;
@@ -1385,7 +1265,7 @@
 {
 
     int numberOfLegs = legTypeVector.size( );
-    int numberLegsIncludingDSM = ((trajectoryVariableVector.size() - 1 - numberOfLegs) / 4.0) + numberOfLegs ;
+    int numberLegsIncludingDSM = ( (trajectoryVariableVector.size( ) - 1 - numberOfLegs) / 4.0 ) + numberOfLegs ;
 
 
     // Compute difference between patched conics and full problem along the trajectory.
@@ -1402,17 +1282,18 @@
     // Compute difference at departure and at arrival for each leg (considering that a leg including a DSM consists of two sub-legs).
     std::map< int, std::pair< Eigen::Vector6d, Eigen::Vector6d > > stateDifferenceAtArrivalAndDepartureForEachLeg;
 
-    for (int i = 0 ; i < numberLegsIncludingDSM - 1 ; i++){
-
-        std::map< double, Eigen::Vector6d > patchedConicsResultCurrentLeg = patchedConicsResultForEachLeg[i];
-        std::map< double, Eigen::Vector6d > fullProblemResultCurrentLeg = fullProblemResultForEachLeg[i];
+    for( int i = 0 ; i < numberLegsIncludingDSM - 1 ; i++ )
+    {
+
+        std::map< double, Eigen::Vector6d > patchedConicsResultCurrentLeg = patchedConicsResultForEachLeg[ i ];
+        std::map< double, Eigen::Vector6d > fullProblemResultCurrentLeg = fullProblemResultForEachLeg[ i ];
 
         Eigen::Vector6d statePatchedConicsAtDeparture = patchedConicsResultCurrentLeg.begin( )->second;
         Eigen::Vector6d stateFullProblemAtDeparture = fullProblemResultCurrentLeg.begin( )->second;
         Eigen::Vector6d statePatchedConicsAtArrival = patchedConicsResultCurrentLeg.rbegin( )->second;
         Eigen::Vector6d stateFullProblemAtArrival = fullProblemResultCurrentLeg.rbegin( )->second;
 
-        stateDifferenceAtArrivalAndDepartureForEachLeg[i] = std::make_pair( statePatchedConicsAtDeparture - stateFullProblemAtDeparture,
+        stateDifferenceAtArrivalAndDepartureForEachLeg[ i ] = std::make_pair( statePatchedConicsAtDeparture - stateFullProblemAtDeparture,
                                                                             statePatchedConicsAtArrival - stateFullProblemAtArrival);
     }
 
@@ -1440,7 +1321,7 @@
 {
 
     int numberOfLegs = legTypeVector.size( );
-    int numberLegsIncludingDSM = ((trajectoryVariableVector.size() - 1 - numberOfLegs) / 4.0) + numberOfLegs ;
+    int numberLegsIncludingDSM = ( ( trajectoryVariableVector.size( ) - 1 - numberOfLegs) / 4.0 ) + numberOfLegs;
 
 
     // Compute difference between patched conics and full problem along the trajectory.
@@ -1456,20 +1337,20 @@
     // Compute difference at departure and at arrival for each leg (considering that a leg including a DSM consists of two sub-legs).
     std::map< int, std::pair< Eigen::Vector6d, Eigen::Vector6d > > stateDifferenceAtArrivalAndDepartureForEachLeg;
 
-    for (int i = 0 ; i < numberLegsIncludingDSM - 1 ; i++){
-
-        std::map< double, Eigen::Vector6d > patchedConicsResultCurrentLeg = patchedConicsResultForEachLeg[i];
-        std::map< double, Eigen::Vector6d > fullProblemResultCurrentLeg = fullProblemResultForEachLeg[i];
+    for( int i = 0 ; i < numberLegsIncludingDSM - 1 ; i++ )
+    {
+
+        std::map< double, Eigen::Vector6d > patchedConicsResultCurrentLeg = patchedConicsResultForEachLeg[ i ];
+        std::map< double, Eigen::Vector6d > fullProblemResultCurrentLeg = fullProblemResultForEachLeg[ i ];
 
         Eigen::Vector6d statePatchedConicsAtDeparture = patchedConicsResultCurrentLeg.begin( )->second;
         Eigen::Vector6d stateFullProblemAtDeparture = fullProblemResultCurrentLeg.begin( )->second;
         Eigen::Vector6d statePatchedConicsAtArrival = patchedConicsResultCurrentLeg.rbegin( )->second;
         Eigen::Vector6d stateFullProblemAtArrival = fullProblemResultCurrentLeg.rbegin( )->second;
 
-        stateDifferenceAtArrivalAndDepartureForEachLeg[i] = std::make_pair( statePatchedConicsAtDeparture -
-                                                                            stateFullProblemAtDeparture,
-                                                                            statePatchedConicsAtArrival -
-                                                                            stateFullProblemAtArrival);
+        stateDifferenceAtArrivalAndDepartureForEachLeg[ i ] = std::make_pair(
+                    statePatchedConicsAtDeparture - stateFullProblemAtDeparture,
+                    statePatchedConicsAtArrival - stateFullProblemAtArrival);
     }
 
     return stateDifferenceAtArrivalAndDepartureForEachLeg;
@@ -1497,13 +1378,14 @@
         const TranslationalPropagatorType propagator)
 {
 
-    int numberOfLegs = legTypeVector.size(  );
+    int numberOfLegs = legTypeVector.size( );
 
     // Create vector with identical acceleration maps.
     std::vector< basic_astrodynamics::AccelerationMap > accelerationMapForEachLeg;
     std::vector< std::shared_ptr< DependentVariableSaveSettings > > dependentVariablesToSaveForEachLeg;
 
-    for (int i = 0 ; i < numberOfLegs; i++){
+    for( int i = 0 ; i < numberOfLegs; i++ )
+    {
         accelerationMapForEachLeg.push_back( accelerationMap );
         dependentVariablesToSaveForEachLeg.push_back( dependentVariablesToSave );
     }
@@ -1529,4 +1411,3 @@
 }
 
 }
-
