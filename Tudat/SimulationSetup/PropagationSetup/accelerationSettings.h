/*    Copyright (c) 2010-2018, Delft University of Technology
 *    All rigths reserved
 *
 *    This file is part of the Tudat. Redistribution and use in source and
 *    binary forms, with or without modification, are permitted exclusively
 *    under the terms of the Modified BSD license. You should have received
 *    a copy of the license with this file. If not, please or visit:
 *    http://tudat.tudelft.nl/LICENSE.
 */

#ifndef TUDAT_ACCELERATIONSETTINGS_H
#define TUDAT_ACCELERATIONSETTINGS_H

#include "Tudat/Astrodynamics/ElectroMagnetism/cannonBallRadiationPressureAcceleration.h"
#include "Tudat/Astrodynamics/Gravitation/centralGravityModel.h"
#include "Tudat/Astrodynamics/Gravitation/sphericalHarmonicsGravityModel.h"
#include "Tudat/Astrodynamics/Gravitation/thirdBodyPerturbation.h"
#include "Tudat/Astrodynamics/Aerodynamics/aerodynamicAcceleration.h"
#include "Tudat/Astrodynamics/BasicAstrodynamics/accelerationModelTypes.h"
#include "Tudat/SimulationSetup/PropagationSetup/createThrustModelGuidance.h"
// #include "Tudat/Mathematics/Interpolators/createInterpolator.h"

namespace tudat
{

namespace simulation_setup
{


//! Class for providing settings for acceleration model.
/*!
 *  Class for providing settings for acceleration model. This class is a functional (base) class for
 *  settings of acceleration models that  require no information in addition to their type.
 *  Classes defining settings for acceleration models requiring additional information must be
 *  derived from this class.
 *  Bodies exerting and undergong acceleration are set externally from this class.
 *  This class can be used for the easy setup of acceleration models
 *  (see createAccelerationModels.h), but users may also chose to do so manually.
 *  (Derived) Class members are all public, for ease of access and modification.
 */
class AccelerationSettings
{
public:

    //! Constructor, sets type of acceleration.
    /*!
     *  Constructor, sets type of acceleration.
     *  \param accelerationType Type of acceleration from AvailableAcceleration enum.
     */
    AccelerationSettings( const basic_astrodynamics::AvailableAcceleration accelerationType ):
        accelerationType_( accelerationType ){ }

    //! Destructor.
    virtual ~AccelerationSettings( ){ }

    //! Type of acceleration from AvailableAcceleration enum.
    basic_astrodynamics::AvailableAcceleration accelerationType_;

};

//! Class for providing settings for spherical harmonics acceleration model.
/*!
 *  Class for providing settings for spherical harmonics acceleration model,
 *  specifically the maximum degree and order up to which the field is to be expanded. Note that
 *  the minimum degree and order are currently always set to zero.
 */
class SphericalHarmonicAccelerationSettings: public AccelerationSettings
{
public:
    //! Constructor to set maximum degree and order that is to be taken into account.
    /*!
     *  Constructor to set maximum degree and order that is to be taken into account.
     *  \param maximumDegree Maximum degree
     *  \param maximumOrder Maximum order
     */
    SphericalHarmonicAccelerationSettings( const int maximumDegree,
                                           const int maximumOrder ):
        AccelerationSettings( basic_astrodynamics::spherical_harmonic_gravity ),
        maximumDegree_( maximumDegree ), maximumOrder_( maximumOrder ){ }

    //! Maximum degree that is to be used for spherical harmonic acceleration
    int maximumDegree_;

    //! Maximum order that is to be used for spherical harmonic acceleration
    int maximumOrder_;
};

//! Class for providing acceleration settings for mutual spherical harmonics acceleration model.
/*!
 *  Class for providing acceleration settings for mutual spherical harmonics acceleration model,
 *  specifically the maximum degree and order up to which the fields of the bodies are be expanded.
 *  Please note that the minimum degrees and orders are currently always set to zero.
 */
class MutualSphericalHarmonicAccelerationSettings: public AccelerationSettings
{
public:

    //! Constructor to set maximum degrees and orders that are to be taken into account.
    /*!
     * Constructor to set maximum degrees and orders that are to be taken into account.
     * \param maximumDegreeOfBodyExertingAcceleration Maximum degree of body exerting acceleration.
     * \param maximumOrderOfBodyExertingAcceleration Maximum order of body exerting acceleration.
     * \param maximumDegreeOfBodyUndergoingAcceleration Maximum degree of body undergoing acceleration.
     * \param maximumOrderOfBodyUndergoingAcceleration Maximum order of body undergoing acceleration.
     * \param maximumDegreeOfCentralBody Maximum degree of central body (only relevant for 3rd body acceleration).
     * \param maximumOrderOfCentralBody Maximum order of central body (only relevant for 3rd body acceleration).
     */
    MutualSphericalHarmonicAccelerationSettings( const int maximumDegreeOfBodyExertingAcceleration,
                                                 const int maximumOrderOfBodyExertingAcceleration,
                                                 const int maximumDegreeOfBodyUndergoingAcceleration,
                                                 const int maximumOrderOfBodyUndergoingAcceleration,
                                                 const int maximumDegreeOfCentralBody = 0,
                                                 const int maximumOrderOfCentralBody = 0 ):
        AccelerationSettings( basic_astrodynamics::mutual_spherical_harmonic_gravity ),
        maximumDegreeOfBodyExertingAcceleration_( maximumDegreeOfBodyExertingAcceleration ),
        maximumOrderOfBodyExertingAcceleration_( maximumOrderOfBodyExertingAcceleration ),
        maximumDegreeOfBodyUndergoingAcceleration_( maximumDegreeOfBodyUndergoingAcceleration ),
        maximumOrderOfBodyUndergoingAcceleration_( maximumOrderOfBodyUndergoingAcceleration ),
        maximumDegreeOfCentralBody_( maximumDegreeOfCentralBody ), maximumOrderOfCentralBody_( maximumOrderOfCentralBody ){ }

    //! Maximum degree of body exerting acceleration.
    int maximumDegreeOfBodyExertingAcceleration_;

    //! Maximum order of body exerting acceleration.
    int maximumOrderOfBodyExertingAcceleration_;

    //! Maximum degree of body undergoing acceleration.
    int maximumDegreeOfBodyUndergoingAcceleration_;

    //! Maximum order of body undergoing acceleration.
    int maximumOrderOfBodyUndergoingAcceleration_;

    //! Maximum degree of central body (only releveant for 3rd body acceleration).
    int maximumDegreeOfCentralBody_;

    //! Maximum order of central body (only releveant for 3rd body acceleration).
    int maximumOrderOfCentralBody_;

};

//! Class to proivide settings for typical relativistic corrections to the dynamics of an orbiter.
/*!
 *  Class to proivide settings for typical relativistic corrections to the dynamics of an orbiter: the
 *  Schwarzschild, Lense-Thirring and de Sitter terms. An excellent introduction to
 *  these models is given in 'General Relativity and Space Geodesy' by L. Combrinck (2012).
 */
class RelativisticAccelerationCorrectionSettings: public AccelerationSettings
{
public:

    //! Constructor
    /*!
     * Constructor
     * \param calculateSchwarzschildCorrection Boolean denoting whether the Schwarzschild term is used.
     * \param calculateLenseThirringCorrection Boolean denoting whether the Lense-Thirring term is used.
     * \param calculateDeSitterCorrection Boolean denoting whether the de Sitter term is used.
     * \param primaryBody Name of primary body (e.g. Sun for acceleration acting on an Earth-orbiting satellite)
     * \param centralBodyAngularMomentum Constant angular momentum of central body. NOTE: Passing angular momentum through this
     * function is temporary: in the future this will be done consistently with rotation/gravity field.
     */
    RelativisticAccelerationCorrectionSettings(
            const bool calculateSchwarzschildCorrection = true,
            const bool calculateLenseThirringCorrection = false,
            const bool calculateDeSitterCorrection = false,
            const std::string primaryBody = "",
            const Eigen::Vector3d centralBodyAngularMomentum = Eigen::Vector3d::Zero( ) ):
        AccelerationSettings(  basic_astrodynamics::relativistic_correction_acceleration ),
        calculateSchwarzschildCorrection_( calculateSchwarzschildCorrection ),
        calculateLenseThirringCorrection_( calculateLenseThirringCorrection ),
        calculateDeSitterCorrection_( calculateDeSitterCorrection ),
        primaryBody_( primaryBody ),
        centralBodyAngularMomentum_( centralBodyAngularMomentum )
    {
        if( calculateDeSitterCorrection_ && primaryBody_ == "" )
        {
            throw std::runtime_error(
                        "Error when making relativistic acceleration correction, deSitter acceleration requested without primary body" );
        }
    }

    //! Boolean denoting wheter the Schwarzschild term is used.
    bool calculateSchwarzschildCorrection_;

    //! Boolean denoting wheter the Lense-Thirring term is used.
    bool calculateLenseThirringCorrection_;

    //! Boolean denoting wheter the de Sitter term is used.
    bool calculateDeSitterCorrection_;

    //! Name of primary body (e.g. Sun for acceleration acting on an Earth-orbiting satellite)
    std::string primaryBody_;

    //! Constant angular momentum of central body
    Eigen::Vector3d centralBodyAngularMomentum_;

};

//! Class to define settings for empirical accelerations
class EmpiricalAccelerationSettings: public AccelerationSettings
{
public:

    //! Constructor
    /*!
     * Constructor
     * \param constantAcceleration Acceleration (in RSW frame) that is constant
     * \param sineAcceleration Acceleration (in RSW frame) that scales with sine of true anomaly
     * \param cosineAcceleration Acceleration (in RSW frame) that scales with cosine of true anomaly
     */
    EmpiricalAccelerationSettings(
            const Eigen::Vector3d& constantAcceleration = Eigen::Vector3d::Zero( ),
            const Eigen::Vector3d& sineAcceleration = Eigen::Vector3d::Zero( ),
            const Eigen::Vector3d& cosineAcceleration = Eigen::Vector3d::Zero( ) ):
        AccelerationSettings( basic_astrodynamics::empirical_acceleration ),
        constantAcceleration_( constantAcceleration ),
        sineAcceleration_( sineAcceleration ),
        cosineAcceleration_( cosineAcceleration ){ }

    //! Acceleration (in RSW frame) that is constant
    Eigen::Vector3d constantAcceleration_;

    //! Acceleration (in RSW frame) that scales with sine of true anomaly
    Eigen::Vector3d sineAcceleration_;

    //! Acceleration (in RSW frame) that scales with cosine of true anomaly
    Eigen::Vector3d cosineAcceleration_;

};

//! Interface class that allows single interpolator to be used for thrust direction and magnitude (which are separated in
//! thrust implementation)
class FullThrustInterpolationInterface
{
public:

    //! Constructor
    /*!
     * Constructor
     * \param thrustInterpolator Object that returns the total thrust vector, expressed in some reference frame B
     * \param rotationFunction Function that returns the rotation matrix from the frame B to the frame in which the
     * propagation is performed.
     */
    FullThrustInterpolationInterface(
            const std::shared_ptr< interpolators::OneDimensionalInterpolator<
            double, Eigen::Vector3d > > thrustInterpolator,
            const std::function< Eigen::Matrix3d( ) > rotationFunction =
            [](){ return Eigen::Matrix3d::Identity( ); } ):
        thrustInterpolator_( thrustInterpolator ), rotationFunction_( rotationFunction ),
        currentThrust_( Eigen::Vector3d::Constant( TUDAT_NAN ) ), currentTime_( TUDAT_NAN ){ }

    //! Function to retrieve the current thrust magnitude
    /*!
     * Function to retrieve the current thrust magnitude, updates thrust to current time if needed.
     * \param time Time at which thrust must be evaluated.
     * \return  Current thrust magnitude.
     */
    double getThrustMagnitude( const double time )
    {
        updateThrust( time );

        return currentThrust_.norm( );
    }

    //! Function to retrieve the current thrust direction (in the propagation frame).
    /*!
     * Function to retrieve the current thrust direction (in the propagation frame)., updates thrust to current time if
     * needed.
     * \param time Time at which thrust must be evaluated.
     * \return Current thrust direction in propagation frame..
     */
    Eigen::Vector3d getThrustDirection( const double time )
    {
        updateThrust( time );
        return currentThrust_.normalized( );
    }

    //! Function to reset the function to rotate to propation frame
    /*!
     *  Function to reset the function to rotate to propation frame
     *  \param rotationFunction New function that returns the rotation matrix from the frame B to the frame in which the
     *  propagation is performed.
     */
    void resetRotationFunction( const std::function< Eigen::Matrix3d( ) > rotationFunction )
    {
        rotationFunction_ = rotationFunction;
    }

    void resetTime( const double currentTime = TUDAT_NAN )
    {
        currentTime_ = currentTime;
    }

    //! Function to retrieve the thrust interpolator.
    /*!
     * Function to retrieve the thrust interpolator.
     */
    std::shared_ptr< interpolators::OneDimensionalInterpolator< double, Eigen::Vector3d > > getThrustInterpolator( )
    {
        return thrustInterpolator_;
    }

private:

    //! Function to update the thrust vector to the current time
    /*!
     * Function to update the thrust vector to the current time
     * \param time Time at which thrust must be evaluated.
     */
    void updateThrust( const double time )
    {
        if( !( time == currentTime_ ) )
        {
            currentThrust_ = rotationFunction_( ) * thrustInterpolator_->interpolate( time );
            currentTime_ = time;
        }
    }

    //! Object that returns the total thrust vector, expressed in some reference frame B
    std::shared_ptr< interpolators::OneDimensionalInterpolator< double, Eigen::Vector3d > > thrustInterpolator_;

<<<<<<< HEAD
    //! Function that returns the rotation matrix from the frame B to teh frame in which the propagation is performed.
    std::function< Eigen::Matrix3d( ) > rotationFunction_;
=======
    //! Function that returns the rotation matrix from the frame B to the frame in which the propagation is performed.
    boost::function< Eigen::Matrix3d( ) > rotationFunction_;
>>>>>>> 25c50397

    //! Total thrust vector (in propagation frame) computed by last call to updateThrust function.
    Eigen::Vector3d currentThrust_;

    //! Time at which the last call to updateThrust was made (e.g. time associated with current thrust).
    double currentTime_;

};


//! Enum defining identifiers of frames in which a user-specifief thrust is defined.
enum ThrustFrames
{
    unspecified_thurst_frame = -1,
    inertial_thurst_frame = 0,
    lvlh_thrust_frame = 1
};

//! Class for providing acceleration settings for a thrust acceleration model
/*!
 *  Class for providing acceleration settings for a thrust acceleration model. Settings for the direction and magnitude
 *  guidance of the thrust are provided/
 */
class ThrustAccelerationSettings: public AccelerationSettings
{
public:

    //! Constructor from separate magnitude and diretion settings.
    /*!
     * Constructor from separate magnitude and diretion settings.
     * \param thrustDirectionGuidanceSettings Settings for the direction of the thrust
     * \param thrustMagnitudeSettings Settings for the magnitude of the thrust
     */
    ThrustAccelerationSettings(
            const std::shared_ptr< ThrustDirectionGuidanceSettings > thrustDirectionGuidanceSettings,
            const std::shared_ptr< ThrustEngineSettings > thrustMagnitudeSettings ):
        AccelerationSettings( basic_astrodynamics::thrust_acceleration ),
        thrustDirectionGuidanceSettings_( thrustDirectionGuidanceSettings ),
        thrustMagnitudeSettings_( thrustMagnitudeSettings ),
        thrustFrame_( unspecified_thurst_frame ){ }

    //! Constructor used for defining total thrust vector (in local or inertial frame) from interpolator using
    //! variable specific impulse
    /*!
     * Constructor used for defining total thrust vector (in local or inertial frame) from interpolator using
     * variable specific impulse
     * \param dataInterpolationSettings Settings to create the interpolator that returns the thrust as a function of
     * time in frame defined by thrustFrame
     * \param specificImpulseFunction Function returning the specific impulse as a function of time
     * \param thrustFrame Identifier of frame in which thrust returned by fullThrustInterpolator is expressed
     * \param centralBody Central body identifier for thrustFrame (if needed; empty by default).
     */
    ThrustAccelerationSettings(
            const std::shared_ptr< interpolators::DataInterpolationSettings< double, Eigen::Vector3d > >&
            dataInterpolationSettings,
            const std::function< double( const double ) > specificImpulseFunction,
            const ThrustFrames thrustFrame = unspecified_thurst_frame,
            const std::string centralBody = "" ):
        AccelerationSettings( basic_astrodynamics::thrust_acceleration ),
        constantSpecificImpulse_( TUDAT_NAN ), thrustFrame_( thrustFrame ),
        centralBody_( centralBody ), dataInterpolationSettings_( dataInterpolationSettings )
    {
        interpolatorInterface_ = std::make_shared< FullThrustInterpolationInterface >(
                    interpolators::createOneDimensionalInterpolator( dataInterpolationSettings ) );
        thrustDirectionGuidanceSettings_ = std::make_shared< CustomThrustDirectionSettings >(
                    std::bind( &FullThrustInterpolationInterface::getThrustDirection, interpolatorInterface_, std::placeholders::_1 ) );
        thrustMagnitudeSettings_ =  std::make_shared< FromFunctionThrustEngineSettings >(
                    std::bind( &FullThrustInterpolationInterface::getThrustMagnitude, interpolatorInterface_, std::placeholders::_1 ),
                    specificImpulseFunction, []( const double ){ return true; },
                    [](){ return  Eigen::Vector3d::UnitX( ); },
                    std::bind( &FullThrustInterpolationInterface::resetTime, interpolatorInterface_, std::placeholders::_1 ) );
    }

    //! Constructor used for defining total thrust vector (in local or inertial frame) from interpolator using constant
    //! specific impulse
    /*!
     * Constructor used for defining total thrust vector (in local or inertial frame) from interpolator using constant
     * specific impulse
     * \param dataInterpolationSettings Settings to create the interpolator that returns the thrust as a function of
     * time in frame defined by thrustFrame
     * \param constantSpecificImpulse Constant specific impulse
     * \param thrustFrame Identifier of frame in which thrust returned by fullThrustInterpolator is expressed
     * \param centralBody Central body identifier for thrustFrame (if needed; empty by default).
     */
    ThrustAccelerationSettings(
            const std::shared_ptr< interpolators::DataInterpolationSettings< double, Eigen::Vector3d > >&
            dataInterpolationSettings,
            const double constantSpecificImpulse,
            const ThrustFrames thrustFrame = unspecified_thurst_frame,
            const std::string centralBody = "" ):
        ThrustAccelerationSettings( dataInterpolationSettings,
                                    [=]( const double ){ return constantSpecificImpulse; },
                                    thrustFrame,
                                    centralBody )
    {
        constantSpecificImpulse_ = constantSpecificImpulse;
    }


    //! Destructor.
    ~ThrustAccelerationSettings( ){ }


    //! Settings for the direction of the thrust
    std::shared_ptr< ThrustDirectionGuidanceSettings > thrustDirectionGuidanceSettings_;

    //! Settings for the magnitude of the thrust
    std::shared_ptr< ThrustEngineSettings > thrustMagnitudeSettings_;

    //! Constant specific impulse used when determining the direction and magnitude of thrust from an interpolator.
    //! NaN if the specific impulse is not constant (i.e. is defined using a std::function).
    double constantSpecificImpulse_ = TUDAT_NAN;

    //! Identifier of frame in which thrust returned by fullThrustInterpolator is expressed.
    /*!
     *  Identifier of frame in which thrust returned by fullThrustInterpolator is expressed. Unspecifief by default,
     *  only used if interpolatorInterface_ is set
     */
    ThrustFrames thrustFrame_;

    //! Central body identifier for thrustFrame.
    /*!
     *  Central body identifier for thrustFrame. Empty by default,
     *  only used if interpolatorInterface_ is set
     */
    std::string centralBody_;

    //! Settings to create the interpolator interface
    std::shared_ptr< interpolators::DataInterpolationSettings< double, Eigen::Vector3d > > dataInterpolationSettings_;

    //! Interface object used when full thrust (direction and magnitude) are defined by a single user-supplied interpolation.
    std::shared_ptr< FullThrustInterpolationInterface > interpolatorInterface_;

};

//! Class for providing settings for a direct tidal acceleration model, with approach of Lainey et al. (2007, 2009, ..)
/*!
 *  Class for providing settings for a direct tidal acceleration model, with approach of Lainey et al. (2007, 2009, ..).
 *  Using this approach does includes the effect of tides raised by/on a planetary satelltie on the orbit of the satellite by
 *  a dedicated acceleration model, instead of modifying the gravity field coefficients of the satellite/host planet/
 */
class DirectTidalDissipationAccelerationSettings: public AccelerationSettings
{
public:

    //! Constructor
    /*!
     * Constructor
     * \param k2LoveNumber Static k2 Love number of the satellite
     * \param timeLag Time lag of tidal bulge on satellite
     * \param includeDirectRadialComponent  True if term independent of time lag is to be included, false otherwise
     * \param useTideRaisedOnPlanet True if acceleration model is to model tide raised on planet by satellite, false if vice
     * versa
     */
    DirectTidalDissipationAccelerationSettings( const double k2LoveNumber, const double timeLag,
                                                const bool includeDirectRadialComponent = true,
                                                const bool useTideRaisedOnPlanet = true ):
        AccelerationSettings(
            ( useTideRaisedOnPlanet ? basic_astrodynamics::direct_tidal_dissipation_in_central_body_acceleration :
                                      basic_astrodynamics::direct_tidal_dissipation_in_orbiting_body_acceleration ) ),
        k2LoveNumber_( k2LoveNumber ), timeLag_( timeLag ), includeDirectRadialComponent_( includeDirectRadialComponent ),
        useTideRaisedOnPlanet_( useTideRaisedOnPlanet ){ }

    //! Static k2 Love number of the satellite
    double k2LoveNumber_;

    //! Time lag of tidal bulge on satellite
    double timeLag_;

    //! True if term independent of time lag is to be included, false otherwise
    bool includeDirectRadialComponent_;

    //! True if acceleration model is to model tide raised on planet by satellite, false if vice versa
    bool useTideRaisedOnPlanet_;
};

//! Typedef defining a list of acceleration settings, set up in the same manner as the
//! AccelerationMap typedef.
typedef std::map< std::string, std::map< std::string, std::vector< std::shared_ptr< AccelerationSettings > > > >
SelectedAccelerationMap;

typedef std::map< std::string, std::vector< std::pair< std::string, std::shared_ptr< AccelerationSettings > > > >
SelectedAccelerationList;

} // namespace simulation_setup

} // namespace tudat

#endif // TUDAT_ACCELERATIONSETTINGS_H<|MERGE_RESOLUTION|>--- conflicted
+++ resolved
@@ -318,13 +318,8 @@
     //! Object that returns the total thrust vector, expressed in some reference frame B
     std::shared_ptr< interpolators::OneDimensionalInterpolator< double, Eigen::Vector3d > > thrustInterpolator_;
 
-<<<<<<< HEAD
-    //! Function that returns the rotation matrix from the frame B to teh frame in which the propagation is performed.
+    //! Function that returns the rotation matrix from the frame B to the frame in which the propagation is performed.
     std::function< Eigen::Matrix3d( ) > rotationFunction_;
-=======
-    //! Function that returns the rotation matrix from the frame B to the frame in which the propagation is performed.
-    boost::function< Eigen::Matrix3d( ) > rotationFunction_;
->>>>>>> 25c50397
 
     //! Total thrust vector (in propagation frame) computed by last call to updateThrust function.
     Eigen::Vector3d currentThrust_;
