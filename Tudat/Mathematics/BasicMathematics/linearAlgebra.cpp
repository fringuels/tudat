/*    Copyright (c) 2010-2018, Delft University of Technology
 *    All rigths reserved
 *
 *    This file is part of the Tudat. Redistribution and use in source and
 *    binary forms, with or without modification, are permitted exclusively
 *    under the terms of the Modified BSD license. You should have received
 *    a copy of the license with this file. If not, please or visit:
 *    http://tudat.tudelft.nl/LICENSE.
 *
 */

#include <cmath>

#include <Eigen/LU>

#include "Tudat/Mathematics/BasicMathematics/linearAlgebra.h"
#include "Tudat/Basics/utilities.h"

namespace tudat
{

namespace linear_algebra
{

//! Function to put a quaternion in 'vector format', e.g. a Vector4d with entries (w,x,y,z) of the quaternion
Eigen::Vector4d convertQuaternionToVectorFormat( const Eigen::Quaterniond& quaternion )
{
    Eigen::Vector4d vector;
    vector( 0 ) = quaternion.w( );
    vector( 1 ) = quaternion.x( );
    vector( 2 ) = quaternion.y( );
    vector( 3 ) = quaternion.z( );
    return vector;
}

<<<<<<< HEAD
Eigen::Quaterniond getQuaternionFromVectorFormat( const Eigen::Vector4d& vector )
{
    Eigen::Quaterniond quaternion;

=======
//! Function to put a vector in 'quaternion format', i.e. a Quaterniond.
Eigen::Quaterniond convertVectorToQuaternionFormat( const Eigen::Vector4d& vector )
{
    Eigen::Quaterniond quaternion;
>>>>>>> ecb659c0
    quaternion.w( ) = vector( 0 );
    quaternion.x( ) = vector( 1 );
    quaternion.y( ) = vector( 2 );
    quaternion.z( ) = vector( 3 );
<<<<<<< HEAD

    return quaternion;
}

=======
    return quaternion;
}

//! Function to take the product of two quaternions.
Eigen::Vector4d quaternionProduct( const Eigen::Vector4d& firstQuaternion, const Eigen::Vector4d& secondQuaternion )
{
    Eigen::Vector4d resultantQuaternion;
    resultantQuaternion[ 0 ] = firstQuaternion[ 0 ] * secondQuaternion[ 0 ] -
            firstQuaternion.segment( 1, 3 ).dot( secondQuaternion.segment( 1, 3 ) );
    resultantQuaternion.segment( 1, 3 ) = firstQuaternion[ 0 ] * secondQuaternion.segment( 1, 3 ) +
            secondQuaternion[ 0 ] * firstQuaternion.segment( 1, 3 ) +
            getCrossProductMatrix( firstQuaternion.segment( 1, 3 ) ) * secondQuaternion.segment( 1, 3 );
    return resultantQuaternion;
}

//! Function to invert a quaternion.
void invertQuaternion( Eigen::Vector4d& quaternionVector )
{
    quaternionVector.segment( 1, 3 ) *= -1.0;
}
>>>>>>> ecb659c0

//! Function that returns that 'cross-product matrix'
Eigen::Matrix3d getCrossProductMatrix( const Eigen::Vector3d& vector )
{
    Eigen::Matrix3d crossProductMatrix = Eigen::Matrix3d::Zero( );
    crossProductMatrix( 1, 0 ) = vector.z( );
    crossProductMatrix( 0, 1 ) = -vector.z( );
    crossProductMatrix( 2, 0 ) = -vector.y( );
    crossProductMatrix( 0, 2 ) = vector.y( );
    crossProductMatrix( 2, 1 ) = vector.x( );
    crossProductMatrix( 1, 2 ) = -vector.x( );
    return crossProductMatrix;
}

//! Compute cosine of the angle between two vectors.
double computeCosineOfAngleBetweenVectors( const Eigen::VectorXd& vector0,
                                           const Eigen::VectorXd& vector1 )
{
    if( !( vector0.size( ) == vector1.size( ) ) )
    {
        throw std::runtime_error( "Error when computing angle between vectors; size is incompatible" );
    }

    // Get the cosine of the angle by dotting the normalized vectors.
    double dotProductOfNormalizedVectors = vector0.normalized( ).dot( vector1.normalized( ) );

    // Explicitly define the extreme cases, which can give problems with the acos function.
    if ( dotProductOfNormalizedVectors >= 1.0 )
    {
        return 1.0;
    }

    else if ( dotProductOfNormalizedVectors <= -1.0 )
    {
        return -1.0;
    }
    // Determine the actual angle.
    else
    {
        return dotProductOfNormalizedVectors;
    }
}

//! Compute angle between two vectors.
double computeAngleBetweenVectors( const Eigen::VectorXd& vector0, const Eigen::VectorXd& vector1 )
{
    // Determine the cosine of the angle by using another routine.
    double dotProductOfNormalizedVectors = computeCosineOfAngleBetweenVectors( vector0, vector1 );

    // Return arccosine of the above, which is effectively the angle.
    return std::acos( dotProductOfNormalizedVectors );
}

//! Computes norm of the the difference between two 3d vectors.
double computeNormOfVectorDifference( const Eigen::Vector3d& vector0,
                                      const Eigen::Vector3d& vector1 )
{
    return ( vector0 - vector1 ).norm( );
}

//! Computes the norm of a 3d vector
double getVectorNorm( const Eigen::Vector3d& vector )
{
    return vector.norm( );
}

Eigen::Vector3d evaluateSecondBlockInStateVector(
        const std::function< Eigen::Vector6d( const double ) > stateFunction,
        const double time )
{
    return stateFunction( time ).segment( 3, 3 );
}

//! Computes the norm of a 3d vector from a vector-returning function.
double getVectorNormFromFunction( const std::function< Eigen::Vector3d( ) > vectorFunction )
{
    return getVectorNorm( vectorFunction( ) );
}

//! Function to calculate the jacobian of a normalized vector, from the partial of the unnormalized vector.
Eigen::Matrix3d calculatePartialOfNormalizedVector( const Eigen::Matrix3d& partialOfUnnormalizedVector,
                                                    const Eigen::Vector3d& unnormalizedVector )
{
    double normOfVector = unnormalizedVector.norm( );

    return ( Eigen::Matrix3d::Identity( ) / normOfVector - unnormalizedVector * unnormalizedVector.transpose( ) /
             ( normOfVector * normOfVector * normOfVector ) ) * partialOfUnnormalizedVector;
}

//! Function to compute the root mean square value of the entries in an Eigen vector
double getVectorEntryRootMeanSquare( const Eigen::VectorXd& inputVector )
{
    // Calculate RMS for vector
    double vectorRms = 0.0;
    for( int i = 0; i < inputVector.rows( ); i++ )
    {
        vectorRms += inputVector( i ) * inputVector( i );
    }
    vectorRms = std::sqrt( vectorRms / inputVector.rows( ) );

    return vectorRms;
}

void computePartialDerivativeOfRotationMatrixWrtQuaternion(
        const Eigen::Vector4d quaternionVector,
        std::vector< Eigen::Matrix3d >& partialDerivatives )
{
    partialDerivatives[ 0 ]<< quaternionVector( 0 ), -quaternionVector( 3 ), quaternionVector( 2 ),
            quaternionVector( 3 ), quaternionVector( 0 ), -quaternionVector( 1 ),
            -quaternionVector( 2 ), quaternionVector( 1 ), quaternionVector( 0 );
     partialDerivatives[ 0 ] *= 2.0;

    partialDerivatives[ 1 ]<< quaternionVector( 1 ), quaternionVector( 2 ), quaternionVector( 3 ),
            quaternionVector( 2 ), -quaternionVector( 1 ), -quaternionVector( 0 ),
            quaternionVector( 3 ), quaternionVector( 0 ), -quaternionVector( 1 );
    partialDerivatives[ 1 ] *= 2.0;

    partialDerivatives[ 2 ]<< -quaternionVector( 2 ), quaternionVector( 1 ), quaternionVector( 0 ),
            quaternionVector( 1 ), quaternionVector( 2 ), quaternionVector( 3 ),
            -quaternionVector( 0 ), quaternionVector( 3 ), -quaternionVector( 2 );
    partialDerivatives[ 2 ] *= 2.0;

    partialDerivatives[ 3 ]<< -quaternionVector( 3 ), -quaternionVector( 0 ), quaternionVector( 1 ),
            quaternionVector( 0 ), -quaternionVector( 3 ), quaternionVector( 2 ),
            quaternionVector( 1 ), quaternionVector( 2 ), quaternionVector( 3 );
    partialDerivatives[ 3 ] *= 2.0;

}


} // namespace linear_algebra

} // namespace tudat<|MERGE_RESOLUTION|>--- conflicted
+++ resolved
@@ -33,29 +33,23 @@
     return vector;
 }
 
-<<<<<<< HEAD
 Eigen::Quaterniond getQuaternionFromVectorFormat( const Eigen::Vector4d& vector )
 {
     Eigen::Quaterniond quaternion;
-
-=======
+}
+
 //! Function to put a vector in 'quaternion format', i.e. a Quaterniond.
 Eigen::Quaterniond convertVectorToQuaternionFormat( const Eigen::Vector4d& vector )
 {
     Eigen::Quaterniond quaternion;
->>>>>>> ecb659c0
     quaternion.w( ) = vector( 0 );
     quaternion.x( ) = vector( 1 );
     quaternion.y( ) = vector( 2 );
     quaternion.z( ) = vector( 3 );
-<<<<<<< HEAD
 
     return quaternion;
 }
 
-=======
-    return quaternion;
-}
 
 //! Function to take the product of two quaternions.
 Eigen::Vector4d quaternionProduct( const Eigen::Vector4d& firstQuaternion, const Eigen::Vector4d& secondQuaternion )
@@ -74,7 +68,6 @@
 {
     quaternionVector.segment( 1, 3 ) *= -1.0;
 }
->>>>>>> ecb659c0
 
 //! Function that returns that 'cross-product matrix'
 Eigen::Matrix3d getCrossProductMatrix( const Eigen::Vector3d& vector )
