--- conflicted
+++ resolved
@@ -44,8 +44,5 @@
 
 } // namespace gravitation
 
-<<<<<<< HEAD
 
-=======
-} // namespace tudat
->>>>>>> ecb659c0
+} // namespace tudat