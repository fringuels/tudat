/*    Copyright (c) 2010-2015, Delft University of Technology
 *    All rights reserved.
 *
 *    Redistribution and use in source and binary forms, with or without modification, are
 *    permitted provided that the following conditions are met:
 *      - Redistributions of source code must retain the above copyright notice, this list of
 *        conditions and the following disclaimer.
 *      - Redistributions in binary form must reproduce the above copyright notice, this list of
 *        conditions and the following disclaimer in the documentation and/or other materials
 *        provided with the distribution.
 *      - Neither the name of the Delft University of Technology nor the names of its contributors
 *        may be used to endorse or promote products derived from this software without specific
 *        prior written permission.
 *
 *    THIS SOFTWARE IS PROVIDED BY THE COPYRIGHT HOLDERS AND CONTRIBUTORS "AS IS" AND ANY EXPRESS
 *    OR IMPLIED WARRANTIES, INCLUDING, BUT NOT LIMITED TO, THE IMPLIED WARRANTIES OF
 *    MERCHANTABILITY AND FITNESS FOR A PARTICULAR PURPOSE ARE DISCLAIMED. IN NO EVENT SHALL THE
 *    COPYRIGHT HOLDER OR CONTRIBUTORS BE LIABLE FOR ANY DIRECT, INDIRECT, INCIDENTAL, SPECIAL,
 *    EXEMPLARY, OR CONSEQUENTIAL DAMAGES (INCLUDING, BUT NOT LIMITED TO, PROCUREMENT OF SUBSTITUTE
 *    GOODS OR SERVICES; LOSS OF USE, DATA, OR PROFITS; OR BUSINESS INTERRUPTION) HOWEVER CAUSED
 *    AND ON ANY THEORY OF LIABILITY, WHETHER IN CONTRACT, STRICT LIABILITY, OR TORT (INCLUDING
 *    NEGLIGENCE OR OTHERWISE) ARISING IN ANY WAY OUT OF THE USE OF THIS SOFTWARE, EVEN IF ADVISED
 *    OF THE POSSIBILITY OF SUCH DAMAGE.
 *
 *    Changelog
 *      YYMMDD    Author            Comment
 *      102511    D. Dirkx          First version of file.
 *      110501    D. Dirkx          Added more comments.
 *      110203    L. Abdulkadir     Code check.
 *      110208    D. Dirkx          Fixed shock temperature ratio.
 *      110210    L. Abdulkadir     Code check.
 *      110211    K. Kumar          Corrected Doxygen errors; corrected layout errors; corrected
 *                                  function-naming; optimized code; corrected double precision.
 *
 *    References
 *      Anderson Jr., J.D. , Fundamentals of Aerodynamics, 3rd edition, McGraw Hill, 2001.
 *      Gentry, A., Smyth, D., and Oliver, W. . The Mark IV Supersonic-Hypersonic Arbitrary Body
 *          Program, Volume II - Program Formulation, Douglas Aircraft Company, 1973.
 *      Anderson Jr., J.D, Hypersonic and High-Temperature Gas Dynamics, 2nd edition, AIAA
 *          Education Series, 2006.
 *
 *    Notes
 *
 */

#include "Tudat/Mathematics/BasicMathematics/mathematicalConstants.h"

#include "Tudat/Astrodynamics/Aerodynamics/aerodynamics.h"

namespace tudat
{
namespace aerodynamics
{

using mathematical_constants::PI;
using std::atan;
using std::exp;
using std::log;
using std::pow;
using std::sqrt;
using std::tan;

//! Compute local-to-static pressure ratio.
double computeLocalToStaticPressureRatio( double machNumber,
                                          double ratioOfSpecificHeats )
{
    // Return local-to-static pressure ratio.
    return pow( 2.0 / ( 2.0 + ( ratioOfSpecificHeats - 1.0 ) * pow( machNumber, 2.0 ) ),
                ratioOfSpecificHeats / ( ratioOfSpecificHeats - 1.0 ) );
}

//! Compute Prandtl-Meyer function.
double computePrandtlMeyerFunction( double machNumber, double ratioOfSpecificHeats )
{
    // Declare local variables.
    // Declare Mach number squared.
    double machNumberSquared_ = pow( machNumber, 2.0 );

    // Return value of Prandtl-Meyer function.
    return sqrt ( ( ratioOfSpecificHeats + 1.0 ) / ( ratioOfSpecificHeats - 1.0 ) )
            * atan ( sqrt ( ( ratioOfSpecificHeats - 1.0 ) / ( ratioOfSpecificHeats + 1.0 )
                            * ( machNumberSquared_ - 1.0 ) ) )
            - atan( sqrt ( machNumberSquared_ - 1.0 ) );
}

//! Compute stagnation pressure coefficient in supersonic flow.
double computeStagnationPressure( double machNumber,
                                  double ratioOfSpecificHeats )
{
    // Declare local variables.
    // Declare Mach number squared.
    double machNumberSquared_ = pow( machNumber, 2.0 );

    // Return stagnation pressure coefficient.
    return 2.0 / ( ratioOfSpecificHeats * machNumberSquared_ )
            * ( pow ( pow( ( ratioOfSpecificHeats + 1.0 ) * machNumber, 2.0 )
                      / ( 4.0 * ratioOfSpecificHeats * machNumberSquared_
                          - 2.0 * ( ratioOfSpecificHeats - 1.0 ) ),
                      ratioOfSpecificHeats / ( ratioOfSpecificHeats - 1.0 ) )
                * ( ( 1.0 - ratioOfSpecificHeats
                      + 2.0 * ratioOfSpecificHeats * machNumberSquared_ )
                    / ( ratioOfSpecificHeats + 1.0 ) ) - 1.0 );
}

//! Compute pressure coefficient based on Newtonian theory.
double computeNewtonianPressureCoefficient( double inclinationAngle )
{
    // Return pressure coefficient.
    return 2.0 * pow( sin( inclinationAngle ), 2.0 );
}

//! Compute pressure coefficient based on modified Newtonian theory.
double computeModifiedNewtonianPressureCoefficient(
    double inclinationAngle, double stagnationPressureCoefficient )
{
    // Return pressure coefficient.
    return stagnationPressureCoefficient * pow( sin( inclinationAngle ), 2.0 );
}

//! Compute pressure coefficient using empirical tangent wedge method.
double computeEmpiricalTangentWedgePressureCoefficient(
    double inclinationAngle, double machNumber )
{
    // Declare local variable.
    double machNumberSine_;

    // Set local variable.
    machNumberSine_ = machNumber * sin( inclinationAngle );

    // Return pressure coefficient approximation.
    return ( pow( 1.2 * machNumberSine_ + exp( -0.6 * machNumberSine_ ), 2.0 )
             - 1.0 ) / ( 0.6 * pow( machNumber, 2.0 ) );
}

//! Compute pressure coefficient using empirical tangent cone method.
double computeEmpiricalTangentConePressureCoefficient(
    double inclinationAngle, double machNumber )
{
    // Declare local variables.
    double machNumberSine_;
    double temporaryValue_;

    // Set local variables.
    machNumberSine_ = machNumber * sin ( inclinationAngle );
    temporaryValue_ = pow( ( 1.090909 * machNumberSine_
                             +  exp( -0.5454545 * machNumberSine_ ) ), 2.0 );

    // Return pressure coefficient approximation.
    return ( 48.0 * temporaryValue_ * pow( sin( inclinationAngle), 2.0 ) )
            / ( 23.0 * temporaryValue_ - 5.0 );
}

//! Compute pressure coefficient using modified Dahlem-Buck method.
double computeModifiedDahlemBuckPressureCoefficient(
    double inclinationAngle, double machNumber )
{
    // Declare local variables.
    double checkAngle_ = 22.5 * PI / 180.0;
    double factor1_;
    double factor2_;
    double exponent_;
    double pressureCoefficient_;

    // Check if inclination angle is greater than check angle. If so, use
    // Newtonian approximation.
    if ( inclinationAngle > checkAngle_ )
    {
        pressureCoefficient_
                = computeNewtonianPressureCoefficient( inclinationAngle );
    }

    // Else use Dahlem-Buck method.
    else
    {
        pressureCoefficient_
                = ( 1.0 + sin( 4.0 * pow( inclinationAngle , 0.75 ) ) )
                / ( pow( 4.0 * cos( inclinationAngle )
                         * cos( 2.0 * inclinationAngle ), 0.75 ) )
                * pow( sin( inclinationAngle ), 1.25 );
    }

    // For mach < 20, a correction term should be applied.
    if ( machNumber > 20.0 )
    {
        factor2_ = 1.0;
    }
    else
    {
        // Determine correction term.
        factor1_ = ( 6.0 - 0.3 * machNumber ) + sin( PI * ( log( machNumber ) - 0.588 ) / 1.20 );

        exponent_ = 1.15 + 0.5 * sin( PI * ( log( machNumber ) - 0.916 ) / 3.29 );

        factor2_ = 1.0 + factor1_ * pow( inclinationAngle * 180.0 / PI, -1.0 * exponent_ );
    }

    // Return pressure coefficient.
    return pressureCoefficient_ * factor2_;
}

//! Compute pressure coefficient using the Hankey flat surface method.
double computeHankeyFlatSurfacePressureCoefficient(
    double inclinationAngle, double machNumber )
{
    // Declare local variables.
    double stagnationPressureCoefficient_;

    // Calculate 'effective' stagnation pressure coefficient for low
    // inclination angle.
    if( inclinationAngle < PI / 18.0 )
    {
        stagnationPressureCoefficient_ = ( 0.195 + 0.222594 / pow( machNumber, 0.3 ) - 0.4 )
                * inclinationAngle * 180.0 / PI + 4.0;
    }
    // Calculate 'effective' stagnation pressure coefficient for other
    // inclination angle.
    else
    {
        stagnationPressureCoefficient_ = 1.95 + 0.3925 / ( pow( machNumber, 0.3 )
                                                           * tan( inclinationAngle ) );
    }

    // Return pressure coefficient using 'effective' stagnation pressure
    // coefficient.
    return computeModifiedNewtonianPressureCoefficient(
                inclinationAngle, stagnationPressureCoefficient_ );
}

//! Compute pressure coefficient using the Smyth delta wing method.
double computeSmythDeltaWingPressureCoefficient(
    double inclinationAngle, double machNumber )
{
    // Declare local variables.
    double machNumberSine_;
    double correctedInclinationAngle_;

    // Calculate inclination angle for use in calculations ( angles lower than
    // 1 degree not allowed ).
    if ( inclinationAngle < PI / 180.0 )
    {
        correctedInclinationAngle_ = PI / 180.0;
    }

    else
    {
        correctedInclinationAngle_ = inclinationAngle;
    }

    // Pre-compute for efficiency.
    machNumberSine_ = machNumber * sin( correctedInclinationAngle_ );

    // Employ empirical correlation to calculate pressure coefficient.
    // Return pressure coefficient.
    return 1.66667 * ( pow( 1.09 * machNumberSine_ + exp( -0.49 * machNumberSine_ ), 2.0 ) - 1.0 )
            / pow( machNumber, 2.0 );
}

//! Compute pressure coefficient using the van Dyke unified method.
double computeVanDykeUnifiedPressureCoefficient(
    double inclinationAngle, double machNumber,
    double ratioOfSpecificHeats, int type )
{
    // Declare and initialize local variables and pre-compute for efficiency.
    double ratioOfSpecificHeatsTerm_ = ( ratioOfSpecificHeats + 1.0 ) / 2.0;
    double machNumberTerm_ = sqrt( pow( machNumber , 2.0 ) - 1.0 );
    double exponent_ = 2.0 * ratioOfSpecificHeats / ( ratioOfSpecificHeats - 1.0 );

    // Declare and initialize value.
    double pressureCoefficient_ = 0.0;

    // Calculate compression pressure coefficient.
    if ( inclinationAngle >= 0.0 && type == 1 )
    {
        pressureCoefficient_ = pow( inclinationAngle, 2.0 )
                * ( ratioOfSpecificHeatsTerm_
                    + sqrt( pow( ratioOfSpecificHeatsTerm_, 2.0 )
                            + 4.0 / ( pow(  inclinationAngle * machNumberTerm_, 2.0 ) ) ) );
    }

    // Calculate expansion pressure coefficient.
    else if ( inclinationAngle < 0.0 && type == -1 )
    {
        // Calculate vacuum pressure coefficient.
        double vacuumPressureCoefficient_ = computeVacuumPressureCoefficient(
                    machNumber, ratioOfSpecificHeats );

        // Check to see if pressure coefficient will be lower than vacuum case,
        // set to vacuum if so.
        if ( -1.0 * inclinationAngle * machNumberTerm_
             > 2.0 / ( ratioOfSpecificHeats - 1.0 ) )
        {
            pressureCoefficient_ = vacuumPressureCoefficient_;
        }
        else
        {
            pressureCoefficient_
                    = 2.0 / ( ratioOfSpecificHeats * pow( machNumberTerm_, 2.0 ) )
                    * ( pow( 1.0 - ( ratioOfSpecificHeats - 1.0 ) / 2.0
                             * - 1.0 * inclinationAngle * machNumberTerm_, exponent_ ) - 1.0 );

            if ( pressureCoefficient_ < vacuumPressureCoefficient_ )
            {
                pressureCoefficient_ = vacuumPressureCoefficient_;
            }
        }
    }

    // Return pressure coefficient.
    return pressureCoefficient_;
}

//! Compute pressure coefficient using Prandtl-Meyer expansion.
double computePrandtlMeyerFreestreamPressureCoefficient(
    double inclinationAngle, double machNumber,
    double ratioOfSpecificHeats, double freestreamPrandtlMeyerFunction )
{
    // Declare local variables.
    double prandtlMeyerFunction_;
    double pressureCoefficient_;

    // Determine Prandtl-Meyer function value.
    prandtlMeyerFunction_ = freestreamPrandtlMeyerFunction - inclinationAngle;

    // If Prandtl-Meyer function is greater than the vacuum value, set vacuum
    // pressure coefficient.
    if ( prandtlMeyerFunction_ > maximumPrandtlMeyerFunctionValue )
    {
        pressureCoefficient_ = computeVacuumPressureCoefficient(
                    machNumber, ratioOfSpecificHeats );
    }

    else
    {
        // Determine local mach number.
        double localMachNumber_
                = computeInversePrandtlMeyerFunction( prandtlMeyerFunction_ );

        // Determine local to freestream pressure ratio.
        double pressureRatio_
                = computeLocalToStaticPressureRatio( localMachNumber_,
                                                     ratioOfSpecificHeats )
                / computeLocalToStaticPressureRatio( machNumber,
                                                     ratioOfSpecificHeats );

        // Form pressure coefficient.
        pressureCoefficient_ = 2.0 / ( ratioOfSpecificHeats * pow( machNumber, 2.0 ) )
                * ( pressureRatio_ - 1.0 );
    }

    // Return pressure coefficient.
    return pressureCoefficient_;
}

//! Compute pressure coefficient at vacuum.
double computeVacuumPressureCoefficient(
    double machNumber, double ratioOfSpecificHeats )
{
    // Return pressure coefficient.
    return -2.0 / ( ratioOfSpecificHeats * pow( machNumber, 2.0 ) );
}

//! Compute high Mach base pressure coefficient.
double computeHighMachBasePressure( double machNumber )
{
    // Calculate pressure coefficient.
    return -1.0 / pow( machNumber, 2.0 );
}

//! Compute pressure coefficient using the ACM empirical method.
double computeAcmEmpiricalPressureCoefficient(
    double inclinationAngle, double machNumber )
{
    // Declare local variables.
    double pressureCoefficient_;
    double minimumPressureCoefficient_;
    double preliminaryPressureCoefficient_;

    // Set minimum pressure coefficient.
    minimumPressureCoefficient_ = -1.0 / pow( machNumber, 2.0 );

    // Calculate preliminary pressure coefficient.
    preliminaryPressureCoefficient_ = 180.0 / PI * inclinationAngle
            / ( 16.0 * pow( machNumber, 2.0 ) );

    // If necessary, correct preliminary pressure coefficient.
    if ( minimumPressureCoefficient_ > preliminaryPressureCoefficient_ )
    {
        pressureCoefficient_ = minimumPressureCoefficient_;
    }

    else
    {
        pressureCoefficient_ = preliminaryPressureCoefficient_;
    }

    // Return pressure coefficient.
    return pressureCoefficient_;
}

//! Compute Mach number from Prandtl-Meyer function.
double computeInversePrandtlMeyerFunction( double prandtlMeyerFunctionValue )
{
    // Declare local variables.
    double inputVariableForCorrelation_;
    double machNumber_;

    // Determine input variable for correlation.
    inputVariableForCorrelation_ = pow( prandtlMeyerFunctionValue
                                        / maximumPrandtlMeyerFunctionValue, 2.0 / 3.0 );

    // Calculate Mach number.
    machNumber_ = ( 1.0 + inputVariableForCorrelation_
                    * ( PrandtlMeyerParameter1 + inputVariableForCorrelation_
                        * ( PrandtlMeyerParameter2 + inputVariableForCorrelation_
                            * PrandtlMeyerParameter3 ) ) )
            / ( 1.0 + inputVariableForCorrelation_ * ( PrandtlMeyerParameter4
                                                       + inputVariableForCorrelation_
                                                       * PrandtlMeyerParameter5 ) );

    // Return Mach number.
    return machNumber_;
}

//! Compute ratio of post- to pre-shock pressure.
double computeShockPressureRatio( double normalMachNumber,
                                  double ratioOfSpecificHeats )
{
    // Return pressure ratio.
    return 1.0 + 2.0 * ratioOfSpecificHeats / ( ratioOfSpecificHeats + 1.0 )
            * ( normalMachNumber * normalMachNumber - 1.0 );
}

//! Compute ratio of post- to pre-shock density.
double computeShockDensityRatio( double normalMachNumber,
                                 double ratioOfSpecificHeats )
{
    // Declare local variables.
    double machNumberSquared_;

    // Calculate mach number squared for efficiency.
    machNumberSquared_ = pow( normalMachNumber, 2.0 );

    // Return density ratio.
    return ( ratioOfSpecificHeats + 1.0 ) * machNumberSquared_
            / ( 2.0 + ( ratioOfSpecificHeats - 1.0 ) * machNumberSquared_ );
}

//! Compute ratio of post- to pre-shock temperature.
double computeShockTemperatureRatio( double normalMachNumber,
                                     double ratioOfSpecificHeats )
{
    // Return temperature ratio from perfect gas law.
    return 1.0 / computeShockDensityRatio( normalMachNumber, ratioOfSpecificHeats )
            * computeShockPressureRatio( normalMachNumber, ratioOfSpecificHeats );
}

//! Compute jump in entropy across a shock wave.
double computeShockEntropyJump( double normalMachNumber,
                                double ratioOfSpecificHeats,
                                double specificGasConstant )
{
    // Declare local variables.
    double specificHeatConstantPressure_;

    // Calculate specific heat at constant pressure.
    specificHeatConstantPressure_ = ratioOfSpecificHeats * specificGasConstant
            / ( ratioOfSpecificHeats - 1.0 );

    // Return entropy jump from temperature and pressure ratio.
    return specificHeatConstantPressure_
            * log( computeShockTemperatureRatio( normalMachNumber, ratioOfSpecificHeats ) )
            - specificGasConstant
            * log( computeShockPressureRatio( normalMachNumber, ratioOfSpecificHeats ) );
}

//! Compute post- to pre-shock total pressure ratio.
double computeShockTotalPressureRatio( double normalMachNumber,
                                       double ratioOfSpecificHeats,
                                       double specificGasConstant )
{
    // Return total pressure ratio from entropy jump.
    return exp( -1.0 * computeShockEntropyJump( normalMachNumber, ratioOfSpecificHeats,
                                                specificGasConstant ) / specificGasConstant );
}

//! Compute shock deflection angle.
double computeShockDeflectionAngle( double shockAngle, double machNumber,
                                    double ratioOfSpecificHeats )
{
    // Declare local variables.
    double tangentOfDeflectionAngle_;

    // Calculate tangent of deflection angle.
    tangentOfDeflectionAngle_ = 2.0 * ( pow( machNumber * sin( shockAngle ), 2.0 ) - 1.0 )
            / ( tan( shockAngle ) * ( pow( machNumber, 2.0 )
                                      * ( ratioOfSpecificHeats
                                          + cos( 2.0 * shockAngle ) ) + 2.0 ) );

    // Return deflection angle.
    return atan( tangentOfDeflectionAngle_ );
}

//! Function to compute the speed of sounds in a gas
double computeSpeedOfSound( const double temperature, const double ratioOfSpecificHeats,
                            const double specificGasConstant )
{
    return std::sqrt( temperature * ratioOfSpecificHeats * specificGasConstant );
}

<<<<<<< HEAD
//! Compute Mach number
double computeMachNumber( const double speed, const double speedOfSound )
{
    return speed / speedOfSound;
=======
double computeMeanFreePath( const double weightedAverageCollisionDiameter, const double averageNumberDensity )
{
    return 1.0 / ( std::sqrt( 2.0 ) * tudat::mathematical_constants::PI * weightedAverageCollisionDiameter *
                   weightedAverageCollisionDiameter * averageNumberDensity );
>>>>>>> 98959556
}

} // namespace aerodynamics
} // namespace tudat<|MERGE_RESOLUTION|>--- conflicted
+++ resolved
@@ -507,17 +507,16 @@
     return std::sqrt( temperature * ratioOfSpecificHeats * specificGasConstant );
 }
 
-<<<<<<< HEAD
 //! Compute Mach number
 double computeMachNumber( const double speed, const double speedOfSound )
 {
     return speed / speedOfSound;
-=======
+}
+
 double computeMeanFreePath( const double weightedAverageCollisionDiameter, const double averageNumberDensity )
 {
     return 1.0 / ( std::sqrt( 2.0 ) * tudat::mathematical_constants::PI * weightedAverageCollisionDiameter *
                    weightedAverageCollisionDiameter * averageNumberDensity );
->>>>>>> 98959556
 }
 
 } // namespace aerodynamics
