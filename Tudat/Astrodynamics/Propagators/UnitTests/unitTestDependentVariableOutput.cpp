/*    Copyright (c) 2010-2016, Delft University of Technology
 *    All rigths reserved
 *
 *    This file is part of the Tudat. Redistribution and use in source and
 *    binary forms, with or without modification, are permitted exclusively
 *    under the terms of the Modified BSD license. You should have received
 *    a copy of the license with this file. If not, please or visit:
 *    http://tudat.tudelft.nl/LICENSE.
 */

#define BOOST_TEST_MAIN

#include <boost/test/unit_test.hpp>
#include <boost/bind.hpp>
#include <boost/make_shared.hpp>
#include <boost/shared_ptr.hpp>

#include <Tudat/Astrodynamics/Aerodynamics/UnitTests/testApolloCapsuleCoefficients.h>
#include <Tudat/Astrodynamics/BasicAstrodynamics/accelerationModel.h>
#include <Tudat/Astrodynamics/BasicAstrodynamics/geodeticCoordinateConversions.h>
#include <Tudat/Basics/testMacros.h>
#include "Tudat/SimulationSetup/PropagationSetup/dynamicsSimulator.h"
#include <Tudat/Astrodynamics/BasicAstrodynamics/unitConversions.h>
#include <Tudat/External/SpiceInterface/spiceInterface.h>
#include <Tudat/SimulationSetup/EnvironmentSetup/body.h>
#include "Tudat/SimulationSetup/PropagationSetup/createNumericalSimulator.h"
#include <Tudat/SimulationSetup/EnvironmentSetup/defaultBodies.h>
#include <Tudat/InputOutput/basicInputOutput.h>

#include <iostream>
#include <limits>
#include <string>

#include <Eigen/Core>

namespace tudat
{

namespace unit_tests
{

BOOST_AUTO_TEST_SUITE( test_dependent_variable_output )

//! Propagate entry of Apollo capsule, and save a list of dependent variables during entry. The saved dependent variables
//! are compared against theoretical/manual values in this test.
BOOST_AUTO_TEST_CASE( testDependentVariableOutput )
{
    using namespace tudat;
    using namespace ephemerides;
    using namespace interpolators;
    using namespace numerical_integrators;
    using namespace spice_interface;
    using namespace simulation_setup;
    using namespace basic_astrodynamics;
    using namespace orbital_element_conversions;
    using namespace propagators;
    using namespace aerodynamics;
    using namespace basic_mathematics;
    using namespace input_output;

    // Load Spice kernels.
    spice_interface::loadSpiceKernelInTudat( input_output::getSpiceKernelPath( ) + "pck00009.tpc" );
    spice_interface::loadSpiceKernelInTudat( input_output::getSpiceKernelPath( ) + "de-403-masses.tpc" );
    spice_interface::loadSpiceKernelInTudat( input_output::getSpiceKernelPath( ) + "de421.bsp" );


    // Set simulation start epoch.
    const double simulationStartEpoch = 0.0;

    // Set simulation end epoch.
    const double simulationEndEpoch = 3300.0;

    // Set numerical integration fixed step size.
    const double fixedStepSize = 1.0;


    // Set Keplerian elements for Capsule.
    Vector6d apolloInitialStateInKeplerianElements;
    apolloInitialStateInKeplerianElements( semiMajorAxisIndex ) = spice_interface::getAverageRadius( "Earth" ) + 120.0E3;
    apolloInitialStateInKeplerianElements( eccentricityIndex ) = 0.005;
    apolloInitialStateInKeplerianElements( inclinationIndex ) = unit_conversions::convertDegreesToRadians( 85.3 );
    apolloInitialStateInKeplerianElements( argumentOfPeriapsisIndex )
            = unit_conversions::convertDegreesToRadians( 235.7 );
    apolloInitialStateInKeplerianElements( longitudeOfAscendingNodeIndex )
            = unit_conversions::convertDegreesToRadians( 23.4 );
    apolloInitialStateInKeplerianElements( trueAnomalyIndex ) = unit_conversions::convertDegreesToRadians( 139.87 );

    // Convert apollo state from Keplerian elements to Cartesian elements.
    const Eigen::Vector6d apolloInitialState = convertKeplerianToCartesianElements(
                apolloInitialStateInKeplerianElements,
                getBodyGravitationalParameter( "Earth" ) );

<<<<<<< HEAD
    for( unsigned int i = 0; i < 4; i++ )
=======
    // Define simulation body settings.
    std::map< std::string, boost::shared_ptr< BodySettings > > bodySettings =
            getDefaultBodySettings( { "Earth", "Moon" }, simulationStartEpoch - 10.0 * fixedStepSize,
                                    simulationEndEpoch + 10.0 * fixedStepSize );
    bodySettings[ "Earth" ]->gravityFieldSettings =
            boost::make_shared< simulation_setup::GravityFieldSettings >( central_spice );

    // Create Earth object
    simulation_setup::NamedBodyMap bodyMap = simulation_setup::createBodies( bodySettings );

    // Create vehicle objects.
    bodyMap[ "Apollo" ] = boost::make_shared< simulation_setup::Body >( );

    // Create vehicle aerodynamic coefficients
    bodyMap[ "Apollo" ]->setAerodynamicCoefficientInterface(
                unit_tests::getApolloCoefficientInterface( ) );
    bodyMap[ "Apollo" ]->setConstantBodyMass( 5.0E3 );
    bodyMap[ "Apollo" ]->setEphemeris(
                boost::make_shared< ephemerides::TabulatedCartesianEphemeris< > >(
                    boost::shared_ptr< interpolators::OneDimensionalInterpolator< double, Eigen::Vector6d  > >( ),
                    "Earth" ) );

    // Finalize body creation.
    setGlobalFrameBodyEphemerides( bodyMap, "SSB", "ECLIPJ2000" );

    // Define propagator settings variables.
    SelectedAccelerationMap accelerationMap;
    std::vector< std::string > bodiesToPropagate;
    std::vector< std::string > centralBodies;

    // Define acceleration model settings.
    std::map< std::string, std::vector< boost::shared_ptr< AccelerationSettings > > > accelerationsOfApollo;
    accelerationsOfApollo[ "Earth" ].push_back( boost::make_shared< AccelerationSettings >( central_gravity ) );
    accelerationsOfApollo[ "Earth" ].push_back( boost::make_shared< AccelerationSettings >( aerodynamic ) );
    accelerationsOfApollo[ "Moon" ].push_back( boost::make_shared< AccelerationSettings >( central_gravity ) );
    accelerationMap[ "Apollo" ] = accelerationsOfApollo;

    bodiesToPropagate.push_back( "Apollo" );
    centralBodies.push_back( "Earth" );

    // Set initial state
    Eigen::Vector6d systemInitialState = apolloInitialState;

    // Define list of dependent variables to save.
    std::vector< boost::shared_ptr< SingleDependentVariableSaveSettings > > dependentVariables;
    dependentVariables.push_back(
                boost::make_shared< SingleDependentVariableSaveSettings >( mach_number_dependent_variable, "Apollo" ) );
    dependentVariables.push_back(
                boost::make_shared< SingleDependentVariableSaveSettings >( altitude_dependent_variable,
                                                                           "Apollo", "Earth" ) );
    dependentVariables.push_back(
                boost::make_shared< SingleDependentVariableSaveSettings >( relative_distance_dependent_variable,
                                                                           "Apollo", "Earth" ) );
    dependentVariables.push_back(
                boost::make_shared< SingleDependentVariableSaveSettings >( relative_speed_dependent_variable,
                                                                           "Apollo", "Earth" ) );
    dependentVariables.push_back(
                boost::make_shared< SingleAccelerationDependentVariableSaveSettings >(
                    central_gravity, "Apollo", "Earth", 1 ) );


    dependentVariables.push_back(
                boost::make_shared< SingleDependentVariableSaveSettings >( relative_position_dependent_variable,
                                                                           "Apollo", "Earth" ) );
    dependentVariables.push_back(
                boost::make_shared< SingleDependentVariableSaveSettings >( relative_velocity_dependent_variable,
                                                                           "Apollo", "Earth" ) );
    dependentVariables.push_back(
                boost::make_shared< SingleAccelerationDependentVariableSaveSettings >(
                    central_gravity, "Apollo", "Earth", 0 ) );
    dependentVariables.push_back(
                boost::make_shared< SingleDependentVariableSaveSettings >(
                    total_acceleration_dependent_variable, "Apollo" ) );
    dependentVariables.push_back(
                boost::make_shared< SingleDependentVariableSaveSettings >(
                    aerodynamic_moment_coefficients_dependent_variable, "Apollo" ) );

    // Create acceleration models and propagation settings.
    basic_astrodynamics::AccelerationMap accelerationModelMap = createAccelerationModelsMap(
                bodyMap, accelerationMap, bodiesToPropagate, centralBodies );

    setTrimmedConditions( bodyMap.at( "Apollo" ) );

    boost::shared_ptr< TranslationalStatePropagatorSettings< double > > propagatorSettings =
            boost::make_shared< TranslationalStatePropagatorSettings< double > >
            ( centralBodies, accelerationModelMap, bodiesToPropagate, systemInitialState,
              boost::make_shared< propagators::PropagationTimeTerminationSettings >( 3200.0 ), cowell,
              boost::make_shared< DependentVariableSaveSettings >( dependentVariables ) );
    boost::shared_ptr< IntegratorSettings< > > integratorSettings =
            boost::make_shared< IntegratorSettings< > >
            ( rungeKutta4, simulationStartEpoch, fixedStepSize );

    // Create simulation object and propagate dynamics.
    SingleArcDynamicsSimulator< > dynamicsSimulator(
                bodyMap, integratorSettings, propagatorSettings, true, false, false );

    // Retrieve numerical solutions for state and dependent variables
    std::map< double, Eigen::Matrix< double, Eigen::Dynamic, 1 > > numericalSolution =
            dynamicsSimulator.getEquationsOfMotionNumericalSolution( );
    std::map< double, Eigen::VectorXd > dependentVariableSolution =
            dynamicsSimulator.getDependentVariableHistory( );

    // Iterate over results for dependent variables, and check against manually retrieved values.
    Eigen::Vector6d currentStateDerivative;
    Eigen::Vector3d manualCentralGravity;
    for( std::map< double, Eigen::VectorXd >::iterator variableIterator = dependentVariableSolution.begin( );
         variableIterator != dependentVariableSolution.end( ); variableIterator++ )
>>>>>>> b623938a
    {
        // Define simulation body settings.
        std::map< std::string, boost::shared_ptr< BodySettings > > bodySettings =
                getDefaultBodySettings( { "Earth", "Moon" }, simulationStartEpoch - 10.0 * fixedStepSize,
                                        simulationEndEpoch + 10.0 * fixedStepSize );
        bodySettings[ "Earth" ]->gravityFieldSettings =
                boost::make_shared< simulation_setup::GravityFieldSettings >( central_spice );

        if( i >= 2 )
        {
            bodySettings[ "Earth" ]->atmosphereSettings =
                    boost::make_shared< simulation_setup::AtmosphereSettings >( nrlmsise00 );
        }

        bool isOblateSpheroidUsed = 0;
        double oblateSpheroidEquatorialRadius = 6378.0E3;
        double oblateSpheroidFlattening = 1.0 / 300.0;

        if( i % 2 == 0 )
        {
            isOblateSpheroidUsed = 1;
            bodySettings[ "Earth" ]->shapeModelSettings =
                    boost::make_shared< simulation_setup::OblateSphericalBodyShapeSettings >(
                        oblateSpheroidEquatorialRadius, oblateSpheroidFlattening );
        }

        // Create Earth object
        simulation_setup::NamedBodyMap bodyMap = simulation_setup::createBodies( bodySettings );

        // Create vehicle objects.
        bodyMap[ "Apollo" ] = boost::make_shared< simulation_setup::Body >( );

        // Create vehicle aerodynamic coefficients
        bodyMap[ "Apollo" ]->setAerodynamicCoefficientInterface(
                    unit_tests::getApolloCoefficientInterface( ) );
        bodyMap[ "Apollo" ]->setConstantBodyMass( 5.0E3 );
        bodyMap[ "Apollo" ]->setEphemeris(
                    boost::make_shared< ephemerides::TabulatedCartesianEphemeris< > >(
                        boost::shared_ptr< interpolators::OneDimensionalInterpolator< double, basic_mathematics::Vector6d  > >( ),
                        "Earth" ) );
        boost::shared_ptr< system_models::VehicleSystems > vehicleSystems =
                boost::make_shared< system_models::VehicleSystems >( );

        double noseRadius = 0.7;
        double wallEmissivity = 0.7;
        vehicleSystems->setNoseRadius( noseRadius );
        vehicleSystems->setWallEmissivity( wallEmissivity );

        bodyMap[ "Apollo" ]->setVehicleSystems( vehicleSystems );


        // Finalize body creation.
        setGlobalFrameBodyEphemerides( bodyMap, "SSB", "ECLIPJ2000" );

        // Define propagator settings variables.
        SelectedAccelerationMap accelerationMap;
        std::vector< std::string > bodiesToPropagate;
        std::vector< std::string > centralBodies;

        // Define acceleration model settings.
        std::map< std::string, std::vector< boost::shared_ptr< AccelerationSettings > > > accelerationsOfApollo;
        accelerationsOfApollo[ "Earth" ].push_back( boost::make_shared< AccelerationSettings >( central_gravity ) );
        accelerationsOfApollo[ "Earth" ].push_back( boost::make_shared< AccelerationSettings >( aerodynamic ) );
        accelerationsOfApollo[ "Moon" ].push_back( boost::make_shared< AccelerationSettings >( central_gravity ) );
        accelerationMap[ "Apollo" ] = accelerationsOfApollo;

        bodiesToPropagate.push_back( "Apollo" );
        centralBodies.push_back( "Earth" );

        // Set initial state
        basic_mathematics::Vector6d systemInitialState = apolloInitialState;

        // Define list of dependent variables to save.
        std::vector< boost::shared_ptr< SingleDependentVariableSaveSettings > > dependentVariables;
        dependentVariables.push_back(
                    boost::make_shared< SingleDependentVariableSaveSettings >( mach_number_dependent_variable, "Apollo" ) );
        dependentVariables.push_back(
                    boost::make_shared< SingleDependentVariableSaveSettings >( altitude_dependent_variable,
                                                                               "Apollo", "Earth" ) );
        dependentVariables.push_back(
                    boost::make_shared< SingleDependentVariableSaveSettings >( relative_distance_dependent_variable,
                                                                               "Apollo", "Earth" ) );
        dependentVariables.push_back(
                    boost::make_shared< SingleDependentVariableSaveSettings >( relative_speed_dependent_variable,
                                                                               "Apollo", "Earth" ) );
        dependentVariables.push_back(
                    boost::make_shared< SingleAccelerationDependentVariableSaveSettings >(
                        central_gravity, "Apollo", "Earth", 1 ) );

        dependentVariables.push_back(
                    boost::make_shared< SingleDependentVariableSaveSettings >( total_aerodynamic_g_load_variable,
                                                                               "Apollo", "Earth" ) );
        dependentVariables.push_back(
                    boost::make_shared< SingleDependentVariableSaveSettings >( stagnation_point_heat_flux_dependent_variable,
                                                                               "Apollo", "Earth" ) );

        dependentVariables.push_back(
                    boost::make_shared< SingleDependentVariableSaveSettings >( local_temperature_dependent_variable,
                                                                               "Apollo", "Earth" ) );
        dependentVariables.push_back(
                    boost::make_shared< SingleDependentVariableSaveSettings >( geodetic_latitude_dependent_variable,
                                                                               "Apollo", "Earth" ) );

        dependentVariables.push_back(
                    boost::make_shared< SingleDependentVariableSaveSettings >( local_density_dependent_variable,
                                                                               "Apollo", "Earth" ) );

        dependentVariables.push_back(
                    boost::make_shared< BodyAerodynamicAngleVariableSaveSettings >(
                        "Apollo", reference_frames::latitude_angle ) );
        dependentVariables.push_back(
                    boost::make_shared< BodyAerodynamicAngleVariableSaveSettings >(
                        "Apollo", reference_frames::longitude_angle ) );

        dependentVariables.push_back(
                    boost::make_shared< BodyAerodynamicAngleVariableSaveSettings >(
                        "Apollo", reference_frames::angle_of_attack ) );
        dependentVariables.push_back(
                    boost::make_shared< BodyAerodynamicAngleVariableSaveSettings >(
                        "Apollo", reference_frames::angle_of_sideslip ) );
        dependentVariables.push_back(
                    boost::make_shared< BodyAerodynamicAngleVariableSaveSettings >(
                        "Apollo", reference_frames::bank_angle ) );




        dependentVariables.push_back(
                    boost::make_shared< SingleDependentVariableSaveSettings >( relative_position_dependent_variable,
                                                                               "Apollo", "Earth" ) );
        dependentVariables.push_back(
                    boost::make_shared< SingleDependentVariableSaveSettings >( relative_velocity_dependent_variable,
                                                                               "Apollo", "Earth" ) );
        dependentVariables.push_back(
                    boost::make_shared< SingleAccelerationDependentVariableSaveSettings >(
                        central_gravity, "Apollo", "Earth", 0 ) );
        dependentVariables.push_back(
                    boost::make_shared< SingleDependentVariableSaveSettings >(
                        total_acceleration_dependent_variable, "Apollo" ) );
        dependentVariables.push_back(
                    boost::make_shared< SingleDependentVariableSaveSettings >(
                        aerodynamic_moment_coefficients_dependent_variable, "Apollo" ) );
        dependentVariables.push_back(
                    boost::make_shared< SingleDependentVariableSaveSettings >(
                        aerodynamic_force_coefficients_dependent_variable, "Apollo" ) );
        dependentVariables.push_back(
                    boost::make_shared< SingleAccelerationDependentVariableSaveSettings >(
                        aerodynamic, "Apollo", "Earth", 0 ) );


        // Create acceleration models and propagation settings.
        basic_astrodynamics::AccelerationMap accelerationModelMap = createAccelerationModelsMap(
                    bodyMap, accelerationMap, bodiesToPropagate, centralBodies );

        setTrimmedConditions( bodyMap.at( "Apollo" ) );

        boost::shared_ptr< TranslationalStatePropagatorSettings< double > > propagatorSettings =
                boost::make_shared< TranslationalStatePropagatorSettings< double > >
                ( centralBodies, accelerationModelMap, bodiesToPropagate, systemInitialState,
                  boost::make_shared< propagators::PropagationTimeTerminationSettings >( 3200.0 ), cowell,
                  boost::make_shared< DependentVariableSaveSettings >( dependentVariables ) );
        boost::shared_ptr< IntegratorSettings< > > integratorSettings =
                boost::make_shared< IntegratorSettings< > >
                ( rungeKutta4, simulationStartEpoch, fixedStepSize );

        // Create simulation object and propagate dynamics.
        SingleArcDynamicsSimulator< > dynamicsSimulator(
                    bodyMap, integratorSettings, propagatorSettings, true, false, false );

        // Retrieve numerical solutions for state and dependent variables
        std::map< double, Eigen::Matrix< double, Eigen::Dynamic, 1 > > numericalSolution =
                dynamicsSimulator.getEquationsOfMotionNumericalSolution( );
        std::map< double, Eigen::VectorXd > dependentVariableSolution =
                dynamicsSimulator.getDependentVariableHistory( );

        // Iterate over results for dependent variables, and check against manually retrieved values.
        basic_mathematics::Vector6d currentStateDerivative;
        Eigen::Vector3d manualCentralGravity;
        boost::shared_ptr< ephemerides::RotationalEphemeris > earthRotationModel =
                bodyMap.at( "Earth" )->getRotationalEphemeris( );
        boost::shared_ptr< aerodynamics::AtmosphereModel > earthAtmosphereModel =
                bodyMap.at( "Earth" )->getAtmosphereModel( );
        boost::shared_ptr< aerodynamics::FlightConditions > apolloFlightConditions =
                bodyMap.at( "Apollo" )->getFlightConditions( );
        boost::shared_ptr< aerodynamics::AerodynamicCoefficientInterface > apolloCoefficientInterface =
                bodyMap.at( "Apollo" )->getAerodynamicCoefficientInterface( );

        std::cout<<"Propagated"<<std::endl;

        for( std::map< double, Eigen::VectorXd >::iterator variableIterator = dependentVariableSolution.begin( );
             variableIterator != dependentVariableSolution.end( ); variableIterator++ )
        {
            double machNumber = variableIterator->second( 0 );
            double altitude = variableIterator->second( 1 );
            double relativeDistance = variableIterator->second( 2 );
            double relativeSpeed= variableIterator->second( 3 );
            double gravitationalAccelerationNorm = variableIterator->second( 4 );
            double gLoad = variableIterator->second( 5 );
            double stagnationPointHeatFlux = variableIterator->second( 6 );
            double freestreamTemperature = variableIterator->second( 7 );
            double geodeticLatitude = variableIterator->second( 8 );
            double freestreamDensity = variableIterator->second( 9 );
            double latitude = variableIterator->second( 10 );
            double longitude = variableIterator->second( 11 );
            double angleOfAttack = variableIterator->second( 12 );
            double sideslipAngle = variableIterator->second( 13 );
            double bankAngle = variableIterator->second( 14 );

            Eigen::Vector3d relativePosition = variableIterator->second.segment( 15, 3 );
            Eigen::Vector3d computedBodyFixedPosition =
                    earthRotationModel->getRotationToTargetFrame( variableIterator->first ) * relativePosition;
            Eigen::Vector3d computedSphericalBodyFixedPosition =
                    coordinate_conversions::convertCartesianToSpherical( computedBodyFixedPosition );

            Eigen::Vector3d relativeVelocity = variableIterator->second.segment( 18, 3 );
            Eigen::Vector3d gravitationalAcceleration = variableIterator->second.segment( 21, 3 );
            Eigen::Vector3d totalAcceleration = variableIterator->second.segment( 24, 3 );
            Eigen::Vector3d momentCoefficients = variableIterator->second.segment( 27, 3 );
            Eigen::Vector3d forceCoefficients = variableIterator->second.segment( 30, 3 );
            Eigen::Vector3d aerodynamicAcceleration = variableIterator->second.segment( 33, 3 );

            currentStateDerivative = dynamicsSimulator.getDynamicsStateDerivative( )->computeStateDerivative(
                        variableIterator->first, numericalSolution.at( variableIterator->first ) );

            // Manually compute central gravity.
            manualCentralGravity =
                    -bodyMap.at( "Earth" )->getGravityFieldModel( )->getGravitationalParameter( ) *
                    relativePosition /
                    std::pow( relativePosition.norm( ), 3 );

            // Check output time consistency
            BOOST_CHECK_EQUAL( numericalSolution.count( variableIterator->first ), 1 );

            // Check relative position and velocity against state
            for( unsigned int i = 0; i < 3; i++ )
            {
                BOOST_CHECK_SMALL(
                            std::fabs( numericalSolution.at( variableIterator->first )( i ) -
                                       relativePosition( i ) ), 2.0E-5 );
                BOOST_CHECK_SMALL(
                            std::fabs( numericalSolution.at( variableIterator->first )( 3 + i ) -
                                       relativeVelocity( i ) ), 5.0E-11 );
            }

            // Check central gravity acceleration
            TUDAT_CHECK_MATRIX_CLOSE_FRACTION(
                        manualCentralGravity.segment( 0, 3 ),
                        gravitationalAcceleration, ( 6.0 * std::numeric_limits< double >::epsilon( ) ) );

            // Check total acceleration (tolerance is not epsilon due to numerical root finding for trim)
            for( unsigned int i = 0; i < 3; i++ )
            {
                BOOST_CHECK_SMALL(
                            std::fabs( currentStateDerivative( 3 + i ) - totalAcceleration( i ) ), 1.0E-13 );
            }

            // Check relative position and velocity norm.
            BOOST_CHECK_SMALL(
                        std::fabs( ( numericalSolution.at( variableIterator->first ).segment( 0, 3 ) ).norm( ) -
                                   relativeDistance ), 2.0E-5 );
            BOOST_CHECK_SMALL(
                        std::fabs( ( numericalSolution.at( variableIterator->first ).segment( 3, 3 ) ).norm( ) -
                                   relativeSpeed ), 2.0E-11 );

            // Check central gravity acceleration norm
            BOOST_CHECK_CLOSE_FRACTION(
                        manualCentralGravity.norm( ),
                        gravitationalAccelerationNorm, 6.0 * std::numeric_limits< double >::epsilon( ) );

            // Check Mach number
            BOOST_CHECK_CLOSE_FRACTION(
                        apolloFlightConditions->getCurrentAirspeed( ) /
                        apolloFlightConditions->getCurrentSpeedOfSound( ),
                        machNumber , std::numeric_limits< double >::epsilon( ) );

            // Check altitude.
            BOOST_CHECK_CLOSE_FRACTION(
                        apolloFlightConditions->getCurrentAltitude( ),
                        altitude, std::numeric_limits< double >::epsilon( ) );

            // Check latitude and longitude
            BOOST_CHECK_SMALL(
                        std::fabs( mathematical_constants::PI / 2.0 - computedSphericalBodyFixedPosition( 1 ) - latitude ),
                        6.0 * std::numeric_limits< double >::epsilon( ) );
            BOOST_CHECK_SMALL(
                        std::fabs( computedSphericalBodyFixedPosition( 2 ) - longitude ),
                        8.0 * std::numeric_limits< double >::epsilon( ) );

            // Check geodetic latitude.
            if( !isOblateSpheroidUsed )
            {
                BOOST_CHECK_SMALL(
                            std::fabs( latitude - geodeticLatitude ),
                            6.0 * std::numeric_limits< double >::epsilon( ) );
            }
            else
            {
                double computedGeodeticLatitude = coordinate_conversions::calculateGeodeticLatitude(
                            computedBodyFixedPosition, oblateSpheroidEquatorialRadius, oblateSpheroidFlattening, 1.0E-4 );
                BOOST_CHECK_SMALL(
                            std::fabs( computedGeodeticLatitude - geodeticLatitude ),
                            6.0 * std::numeric_limits< double >::epsilon( ) );
            }
            BOOST_CHECK_SMALL(
                        std::fabs( geodeticLatitude - apolloFlightConditions->getCurrentGeodeticLatitude( ) ),
                        6.0 * std::numeric_limits< double >::epsilon( ) );

            // Check sideslip anf bank angle
            BOOST_CHECK_SMALL(
                        std::fabs( sideslipAngle ),
                        6.0 * std::numeric_limits< double >::epsilon( ) );
            BOOST_CHECK_SMALL(
                        std::fabs( bankAngle ),
                        6.0 * std::numeric_limits< double >::epsilon( ) );

            // Check g-load
            BOOST_CHECK_CLOSE_FRACTION(
                        gLoad, aerodynamicAcceleration.norm( ) / physical_constants::SEA_LEVEL_GRAVITATIONAL_ACCELERATION,
                        6.0 * std::numeric_limits< double >::epsilon( ) );

            // Check density and temperature
            BOOST_CHECK_CLOSE_FRACTION(
                        freestreamDensity,
                        earthAtmosphereModel->getDensity( altitude, longitude, latitude, variableIterator->first ),
                        6.0 * std::numeric_limits< double >::epsilon( ) );
            BOOST_CHECK_CLOSE_FRACTION(
                        freestreamDensity,
                        apolloFlightConditions->getCurrentDensity( ),
                        6.0 * std::numeric_limits< double >::epsilon( ) );
            BOOST_CHECK_CLOSE_FRACTION(
                        freestreamTemperature,
                        earthAtmosphereModel->getTemperature( altitude, longitude, latitude, variableIterator->first ),
                        6.0 * std::numeric_limits< double >::epsilon( ) );
            BOOST_CHECK_CLOSE_FRACTION(
                        freestreamTemperature,
                        apolloFlightConditions->getCurrentFreestreamTemperature( ),
                        6.0 * std::numeric_limits< double >::epsilon( ) );

            // Check aerodynamic force coefficients
            std::vector< double > aerodynamicCoefficientInput;
            aerodynamicCoefficientInput.push_back( machNumber );
            aerodynamicCoefficientInput.push_back( angleOfAttack );
            aerodynamicCoefficientInput.push_back( sideslipAngle );
            apolloCoefficientInterface->updateCurrentCoefficients( aerodynamicCoefficientInput );
            Eigen::Vector3d computedForceCoefficients = apolloCoefficientInterface->getCurrentForceCoefficients( );

            BOOST_CHECK_SMALL( std::fabs( computedForceCoefficients( 1 ) ), 1.0E-14 );
            for( unsigned int i = 0; i < 3; i ++ )
            {
                BOOST_CHECK_SMALL(
                            std::fabs( computedForceCoefficients( i ) - forceCoefficients( i ) ),
                            6.0 * std::numeric_limits< double >::epsilon( ) );
            }

            // Check heat flux
            double expectedHeatFlux = aerodynamics::computeEquilibriumFayRiddellHeatFlux(
                        freestreamDensity, apolloFlightConditions->getCurrentAirspeed( ),
                        freestreamTemperature, machNumber, noseRadius, wallEmissivity );
            BOOST_CHECK_CLOSE_FRACTION(
                        expectedHeatFlux, stagnationPointHeatFlux,
                        6.0 * std::numeric_limits< double >::epsilon( ) );

            // Check trimmed condition (y-term)/symmetric vehicle shape (x- and z-term).
            BOOST_CHECK_SMALL(
                        std::fabs( momentCoefficients( 0 ) ), 1.0E-14 );
            BOOST_CHECK_SMALL(
                        std::fabs( momentCoefficients( 1 ) ), 1.0E-10 );
            BOOST_CHECK_SMALL(
                        std::fabs( momentCoefficients( 2 ) ), 1.0E-14 );

        }
    }
}

BOOST_AUTO_TEST_SUITE_END( )


}

}

<|MERGE_RESOLUTION|>--- conflicted
+++ resolved
@@ -75,7 +75,7 @@
 
 
     // Set Keplerian elements for Capsule.
-    Vector6d apolloInitialStateInKeplerianElements;
+    Eigen::Vector6d apolloInitialStateInKeplerianElements;
     apolloInitialStateInKeplerianElements( semiMajorAxisIndex ) = spice_interface::getAverageRadius( "Earth" ) + 120.0E3;
     apolloInitialStateInKeplerianElements( eccentricityIndex ) = 0.005;
     apolloInitialStateInKeplerianElements( inclinationIndex ) = unit_conversions::convertDegreesToRadians( 85.3 );
@@ -90,117 +90,7 @@
                 apolloInitialStateInKeplerianElements,
                 getBodyGravitationalParameter( "Earth" ) );
 
-<<<<<<< HEAD
-    for( unsigned int i = 0; i < 4; i++ )
-=======
-    // Define simulation body settings.
-    std::map< std::string, boost::shared_ptr< BodySettings > > bodySettings =
-            getDefaultBodySettings( { "Earth", "Moon" }, simulationStartEpoch - 10.0 * fixedStepSize,
-                                    simulationEndEpoch + 10.0 * fixedStepSize );
-    bodySettings[ "Earth" ]->gravityFieldSettings =
-            boost::make_shared< simulation_setup::GravityFieldSettings >( central_spice );
-
-    // Create Earth object
-    simulation_setup::NamedBodyMap bodyMap = simulation_setup::createBodies( bodySettings );
-
-    // Create vehicle objects.
-    bodyMap[ "Apollo" ] = boost::make_shared< simulation_setup::Body >( );
-
-    // Create vehicle aerodynamic coefficients
-    bodyMap[ "Apollo" ]->setAerodynamicCoefficientInterface(
-                unit_tests::getApolloCoefficientInterface( ) );
-    bodyMap[ "Apollo" ]->setConstantBodyMass( 5.0E3 );
-    bodyMap[ "Apollo" ]->setEphemeris(
-                boost::make_shared< ephemerides::TabulatedCartesianEphemeris< > >(
-                    boost::shared_ptr< interpolators::OneDimensionalInterpolator< double, Eigen::Vector6d  > >( ),
-                    "Earth" ) );
-
-    // Finalize body creation.
-    setGlobalFrameBodyEphemerides( bodyMap, "SSB", "ECLIPJ2000" );
-
-    // Define propagator settings variables.
-    SelectedAccelerationMap accelerationMap;
-    std::vector< std::string > bodiesToPropagate;
-    std::vector< std::string > centralBodies;
-
-    // Define acceleration model settings.
-    std::map< std::string, std::vector< boost::shared_ptr< AccelerationSettings > > > accelerationsOfApollo;
-    accelerationsOfApollo[ "Earth" ].push_back( boost::make_shared< AccelerationSettings >( central_gravity ) );
-    accelerationsOfApollo[ "Earth" ].push_back( boost::make_shared< AccelerationSettings >( aerodynamic ) );
-    accelerationsOfApollo[ "Moon" ].push_back( boost::make_shared< AccelerationSettings >( central_gravity ) );
-    accelerationMap[ "Apollo" ] = accelerationsOfApollo;
-
-    bodiesToPropagate.push_back( "Apollo" );
-    centralBodies.push_back( "Earth" );
-
-    // Set initial state
-    Eigen::Vector6d systemInitialState = apolloInitialState;
-
-    // Define list of dependent variables to save.
-    std::vector< boost::shared_ptr< SingleDependentVariableSaveSettings > > dependentVariables;
-    dependentVariables.push_back(
-                boost::make_shared< SingleDependentVariableSaveSettings >( mach_number_dependent_variable, "Apollo" ) );
-    dependentVariables.push_back(
-                boost::make_shared< SingleDependentVariableSaveSettings >( altitude_dependent_variable,
-                                                                           "Apollo", "Earth" ) );
-    dependentVariables.push_back(
-                boost::make_shared< SingleDependentVariableSaveSettings >( relative_distance_dependent_variable,
-                                                                           "Apollo", "Earth" ) );
-    dependentVariables.push_back(
-                boost::make_shared< SingleDependentVariableSaveSettings >( relative_speed_dependent_variable,
-                                                                           "Apollo", "Earth" ) );
-    dependentVariables.push_back(
-                boost::make_shared< SingleAccelerationDependentVariableSaveSettings >(
-                    central_gravity, "Apollo", "Earth", 1 ) );
-
-
-    dependentVariables.push_back(
-                boost::make_shared< SingleDependentVariableSaveSettings >( relative_position_dependent_variable,
-                                                                           "Apollo", "Earth" ) );
-    dependentVariables.push_back(
-                boost::make_shared< SingleDependentVariableSaveSettings >( relative_velocity_dependent_variable,
-                                                                           "Apollo", "Earth" ) );
-    dependentVariables.push_back(
-                boost::make_shared< SingleAccelerationDependentVariableSaveSettings >(
-                    central_gravity, "Apollo", "Earth", 0 ) );
-    dependentVariables.push_back(
-                boost::make_shared< SingleDependentVariableSaveSettings >(
-                    total_acceleration_dependent_variable, "Apollo" ) );
-    dependentVariables.push_back(
-                boost::make_shared< SingleDependentVariableSaveSettings >(
-                    aerodynamic_moment_coefficients_dependent_variable, "Apollo" ) );
-
-    // Create acceleration models and propagation settings.
-    basic_astrodynamics::AccelerationMap accelerationModelMap = createAccelerationModelsMap(
-                bodyMap, accelerationMap, bodiesToPropagate, centralBodies );
-
-    setTrimmedConditions( bodyMap.at( "Apollo" ) );
-
-    boost::shared_ptr< TranslationalStatePropagatorSettings< double > > propagatorSettings =
-            boost::make_shared< TranslationalStatePropagatorSettings< double > >
-            ( centralBodies, accelerationModelMap, bodiesToPropagate, systemInitialState,
-              boost::make_shared< propagators::PropagationTimeTerminationSettings >( 3200.0 ), cowell,
-              boost::make_shared< DependentVariableSaveSettings >( dependentVariables ) );
-    boost::shared_ptr< IntegratorSettings< > > integratorSettings =
-            boost::make_shared< IntegratorSettings< > >
-            ( rungeKutta4, simulationStartEpoch, fixedStepSize );
-
-    // Create simulation object and propagate dynamics.
-    SingleArcDynamicsSimulator< > dynamicsSimulator(
-                bodyMap, integratorSettings, propagatorSettings, true, false, false );
-
-    // Retrieve numerical solutions for state and dependent variables
-    std::map< double, Eigen::Matrix< double, Eigen::Dynamic, 1 > > numericalSolution =
-            dynamicsSimulator.getEquationsOfMotionNumericalSolution( );
-    std::map< double, Eigen::VectorXd > dependentVariableSolution =
-            dynamicsSimulator.getDependentVariableHistory( );
-
-    // Iterate over results for dependent variables, and check against manually retrieved values.
-    Eigen::Vector6d currentStateDerivative;
-    Eigen::Vector3d manualCentralGravity;
-    for( std::map< double, Eigen::VectorXd >::iterator variableIterator = dependentVariableSolution.begin( );
-         variableIterator != dependentVariableSolution.end( ); variableIterator++ )
->>>>>>> b623938a
+    for( unsigned int testCase = 0; testCase < 4; testCase++ )
     {
         // Define simulation body settings.
         std::map< std::string, boost::shared_ptr< BodySettings > > bodySettings =
@@ -209,7 +99,7 @@
         bodySettings[ "Earth" ]->gravityFieldSettings =
                 boost::make_shared< simulation_setup::GravityFieldSettings >( central_spice );
 
-        if( i >= 2 )
+        if( testCase >= 2 )
         {
             bodySettings[ "Earth" ]->atmosphereSettings =
                     boost::make_shared< simulation_setup::AtmosphereSettings >( nrlmsise00 );
@@ -219,7 +109,7 @@
         double oblateSpheroidEquatorialRadius = 6378.0E3;
         double oblateSpheroidFlattening = 1.0 / 300.0;
 
-        if( i % 2 == 0 )
+        if( testCase% 2 == 0 )
         {
             isOblateSpheroidUsed = 1;
             bodySettings[ "Earth" ]->shapeModelSettings =
@@ -239,7 +129,7 @@
         bodyMap[ "Apollo" ]->setConstantBodyMass( 5.0E3 );
         bodyMap[ "Apollo" ]->setEphemeris(
                     boost::make_shared< ephemerides::TabulatedCartesianEphemeris< > >(
-                        boost::shared_ptr< interpolators::OneDimensionalInterpolator< double, basic_mathematics::Vector6d  > >( ),
+                        boost::shared_ptr< interpolators::OneDimensionalInterpolator< double, Eigen::Vector6d  > >( ),
                         "Earth" ) );
         boost::shared_ptr< system_models::VehicleSystems > vehicleSystems =
                 boost::make_shared< system_models::VehicleSystems >( );
@@ -271,7 +161,7 @@
         centralBodies.push_back( "Earth" );
 
         // Set initial state
-        basic_mathematics::Vector6d systemInitialState = apolloInitialState;
+        Eigen::Vector6d systemInitialState = apolloInitialState;
 
         // Define list of dependent variables to save.
         std::vector< boost::shared_ptr< SingleDependentVariableSaveSettings > > dependentVariables;
@@ -377,7 +267,7 @@
                 dynamicsSimulator.getDependentVariableHistory( );
 
         // Iterate over results for dependent variables, and check against manually retrieved values.
-        basic_mathematics::Vector6d currentStateDerivative;
+        Eigen::Vector6d currentStateDerivative;
         Eigen::Vector3d manualCentralGravity;
         boost::shared_ptr< ephemerides::RotationalEphemeris > earthRotationModel =
                 bodyMap.at( "Earth" )->getRotationalEphemeris( );
@@ -580,5 +470,4 @@
 
 }
 
-}
-
+}